--- conflicted
+++ resolved
@@ -261,37 +261,13 @@
     self
   }
 
-<<<<<<< HEAD
   /// Creates this window with a webview with it.
+  #[cfg_attr(
+    feature = "tracing",
+    tracing::instrument(name = "webview::create", skip_all)
+  )]
   pub fn with_webview(self, webview: WebviewBuilder<R>) -> crate::Result<(Window<R>, Webview<R>)> {
     let window_labels = self
-=======
-  /// Creates a new webview window.
-  #[cfg_attr(feature = "tracing", tracing::instrument(name = "window::create"))]
-  pub fn build(mut self) -> crate::Result<Window<R>> {
-    let mut pending = PendingWindow::new(
-      self.window_builder.clone(),
-      self.webview_attributes.clone(),
-      self.label.clone(),
-    )?;
-    pending.navigation_handler = self.navigation_handler.take();
-    pending.web_resource_request_handler = self.web_resource_request_handler.take();
-
-    if let Some(on_page_load_handler) = self.on_page_load_handler.take() {
-      let label = pending.label.clone();
-      let manager = self.app_handle.manager.clone();
-      pending
-        .on_page_load_handler
-        .replace(Box::new(move |url, event| {
-          if let Some(w) = manager.get_window(&label) {
-            on_page_load_handler(w, PageLoadPayload { url: &url, event });
-          }
-        }));
-    }
-
-    let labels = self.manager.window.labels().into_iter().collect::<Vec<_>>();
-    let pending = self
->>>>>>> 2032228c
       .manager
       .manager()
       .window
