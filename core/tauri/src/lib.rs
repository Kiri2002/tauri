--- conflicted
+++ resolved
@@ -65,11 +65,8 @@
 #[doc(hidden)]
 pub use embed_plist;
 pub use error::{Error, Result};
-<<<<<<< HEAD
+pub use resources::{Resource, ResourceId, ResourceTable};
 use event::EventSource;
-=======
-pub use resources::{Resource, ResourceId, ResourceTable};
->>>>>>> 4f4313e1
 #[cfg(target_os = "ios")]
 #[doc(hidden)]
 pub use swift_rs;
