// Copyright 2019-2023 Tauri Programme within The Commons Conservancy
// SPDX-License-Identifier: Apache-2.0
// SPDX-License-Identifier: MIT

//! The Tauri configuration used at runtime.
//!
//! It is pulled from a `tauri.conf.json` file and the [`Config`] struct is generated at compile time.
//!
//! # Stability
//! This is a core functionality that is not considered part of the stable API.
//! If you use it, note that it may include breaking changes in the future.

#[cfg(target_os = "linux")]
use heck::ToKebabCase;
#[cfg(feature = "schema")]
use schemars::JsonSchema;
use semver::Version;
use serde::{
  de::{Deserializer, Error as DeError, Visitor},
  Deserialize, Serialize, Serializer,
};
use serde_json::Value as JsonValue;
use serde_with::skip_serializing_none;
use url::Url;

use std::{
  collections::HashMap,
  fmt::{self, Display},
  fs::read_to_string,
  path::PathBuf,
  str::FromStr,
};

/// Items to help with parsing content into a [`Config`].
pub mod parse;

use crate::{TitleBarStyle, WindowEffect, WindowEffectState};

pub use self::parse::parse;

/// An URL to open on a Tauri webview window.
#[derive(PartialEq, Eq, Debug, Clone, Deserialize, Serialize)]
#[cfg_attr(feature = "schema", derive(JsonSchema))]
#[serde(untagged)]
#[non_exhaustive]
pub enum WindowUrl {
  /// An external URL.
  External(Url),
  /// The path portion of an app URL.
  /// For instance, to load `tauri://localhost/users/john`,
  /// you can simply provide `users/john` in this configuration.
  App(PathBuf),
}

impl fmt::Display for WindowUrl {
  fn fmt(&self, f: &mut fmt::Formatter<'_>) -> fmt::Result {
    match self {
      Self::External(url) => write!(f, "{url}"),
      Self::App(path) => write!(f, "{}", path.display()),
    }
  }
}

impl Default for WindowUrl {
  fn default() -> Self {
    Self::App("index.html".into())
  }
}

/// A bundle referenced by tauri-bundler.
#[derive(Debug, PartialEq, Eq, Clone)]
#[cfg_attr(feature = "schema", derive(JsonSchema))]
#[cfg_attr(feature = "schema", schemars(rename_all = "lowercase"))]
pub enum BundleType {
  /// The debian bundle (.deb).
  Deb,
  /// The AppImage bundle (.appimage).
  AppImage,
  /// The Microsoft Installer bundle (.msi).
  Msi,
  /// The NSIS bundle (.exe).
  Nsis,
  /// The macOS application bundle (.app).
  App,
  /// The Apple Disk Image bundle (.dmg).
  Dmg,
  /// The Tauri updater bundle.
  Updater,
}

impl Display for BundleType {
  fn fmt(&self, f: &mut std::fmt::Formatter<'_>) -> std::fmt::Result {
    write!(
      f,
      "{}",
      match self {
        Self::Deb => "deb",
        Self::AppImage => "appimage",
        Self::Msi => "msi",
        Self::Nsis => "nsis",
        Self::App => "app",
        Self::Dmg => "dmg",
        Self::Updater => "updater",
      }
    )
  }
}

impl Serialize for BundleType {
  fn serialize<S>(&self, serializer: S) -> std::result::Result<S::Ok, S::Error>
  where
    S: Serializer,
  {
    serializer.serialize_str(self.to_string().as_ref())
  }
}

impl<'de> Deserialize<'de> for BundleType {
  fn deserialize<D>(deserializer: D) -> std::result::Result<Self, D::Error>
  where
    D: Deserializer<'de>,
  {
    let s = String::deserialize(deserializer)?;
    match s.to_lowercase().as_str() {
      "deb" => Ok(Self::Deb),
      "appimage" => Ok(Self::AppImage),
      "msi" => Ok(Self::Msi),
      "nsis" => Ok(Self::Nsis),
      "app" => Ok(Self::App),
      "dmg" => Ok(Self::Dmg),
      "updater" => Ok(Self::Updater),
      _ => Err(DeError::custom(format!("unknown bundle target '{s}'"))),
    }
  }
}

/// Targets to bundle. Each value is case insensitive.
#[derive(Debug, PartialEq, Eq, Clone)]
pub enum BundleTarget {
  /// Bundle all targets.
  All,
  /// A list of bundle targets.
  List(Vec<BundleType>),
  /// A single bundle target.
  One(BundleType),
}

#[cfg(feature = "schema")]
impl schemars::JsonSchema for BundleTarget {
  fn schema_name() -> std::string::String {
    "BundleTarget".to_owned()
  }

  fn json_schema(gen: &mut schemars::gen::SchemaGenerator) -> schemars::schema::Schema {
    let any_of = vec![
      schemars::schema::SchemaObject {
        enum_values: Some(vec!["all".into()]),
        metadata: Some(Box::new(schemars::schema::Metadata {
          description: Some("Bundle all targets.".to_owned()),
          ..Default::default()
        })),
        ..Default::default()
      }
      .into(),
      schemars::_private::apply_metadata(
        gen.subschema_for::<Vec<BundleType>>(),
        schemars::schema::Metadata {
          description: Some("A list of bundle targets.".to_owned()),
          ..Default::default()
        },
      ),
      schemars::_private::apply_metadata(
        gen.subschema_for::<BundleType>(),
        schemars::schema::Metadata {
          description: Some("A single bundle target.".to_owned()),
          ..Default::default()
        },
      ),
    ];

    schemars::schema::SchemaObject {
      subschemas: Some(Box::new(schemars::schema::SubschemaValidation {
        any_of: Some(any_of),
        ..Default::default()
      })),
      metadata: Some(Box::new(schemars::schema::Metadata {
        description: Some("Targets to bundle. Each value is case insensitive.".to_owned()),
        ..Default::default()
      })),
      ..Default::default()
    }
    .into()
  }
}

impl Default for BundleTarget {
  fn default() -> Self {
    Self::All
  }
}

impl Serialize for BundleTarget {
  fn serialize<S>(&self, serializer: S) -> std::result::Result<S::Ok, S::Error>
  where
    S: Serializer,
  {
    match self {
      Self::All => serializer.serialize_str("all"),
      Self::List(l) => l.serialize(serializer),
      Self::One(t) => serializer.serialize_str(t.to_string().as_ref()),
    }
  }
}

impl<'de> Deserialize<'de> for BundleTarget {
  fn deserialize<D>(deserializer: D) -> std::result::Result<Self, D::Error>
  where
    D: Deserializer<'de>,
  {
    #[derive(Deserialize, Serialize)]
    #[serde(untagged)]
    pub enum BundleTargetInner {
      List(Vec<BundleType>),
      One(BundleType),
      All(String),
    }

    match BundleTargetInner::deserialize(deserializer)? {
      BundleTargetInner::All(s) if s.to_lowercase() == "all" => Ok(Self::All),
      BundleTargetInner::All(t) => Err(DeError::custom(format!("invalid bundle type {t}"))),
      BundleTargetInner::List(l) => Ok(Self::List(l)),
      BundleTargetInner::One(t) => Ok(Self::One(t)),
    }
  }
}

impl BundleTarget {
  /// Gets the bundle targets as a [`Vec`]. The vector is empty when set to [`BundleTarget::All`].
  #[allow(dead_code)]
  pub fn to_vec(&self) -> Vec<BundleType> {
    match self {
      Self::All => vec![],
      Self::List(list) => list.clone(),
      Self::One(i) => vec![i.clone()],
    }
  }
}

/// Configuration for AppImage bundles.
///
/// See more: https://tauri.app/v1/api/config#appimageconfig
#[derive(Debug, Default, PartialEq, Eq, Clone, Deserialize, Serialize)]
#[cfg_attr(feature = "schema", derive(JsonSchema))]
#[serde(rename_all = "camelCase", deny_unknown_fields)]
pub struct AppImageConfig {
  /// Include additional gstreamer dependencies needed for audio and video playback.
  /// This increases the bundle size by ~15-35MB depending on your build system.
  #[serde(default, alias = "bundle-media-framework")]
  pub bundle_media_framework: bool,
}

/// Configuration for Debian (.deb) bundles.
///
/// See more: https://tauri.app/v1/api/config#debconfig
#[skip_serializing_none]
#[derive(Debug, Default, PartialEq, Eq, Clone, Deserialize, Serialize)]
#[cfg_attr(feature = "schema", derive(JsonSchema))]
#[serde(rename_all = "camelCase", deny_unknown_fields)]
pub struct DebConfig {
  /// The list of deb dependencies your application relies on.
  pub depends: Option<Vec<String>>,
  /// The files to include on the package.
  #[serde(default)]
  pub files: HashMap<PathBuf, PathBuf>,
}

fn de_minimum_system_version<'de, D>(deserializer: D) -> Result<Option<String>, D::Error>
where
  D: Deserializer<'de>,
{
  let version = Option::<String>::deserialize(deserializer)?;
  match version {
    Some(v) if v.is_empty() => Ok(minimum_system_version()),
    e => Ok(e),
  }
}

/// Configuration for the macOS bundles.
///
/// See more: https://tauri.app/v1/api/config#macconfig
#[skip_serializing_none]
#[derive(Debug, PartialEq, Eq, Clone, Deserialize, Serialize)]
#[cfg_attr(feature = "schema", derive(JsonSchema))]
#[serde(rename_all = "camelCase", deny_unknown_fields)]
pub struct MacConfig {
  /// A list of strings indicating any macOS X frameworks that need to be bundled with the application.
  ///
  /// If a name is used, ".framework" must be omitted and it will look for standard install locations. You may also use a path to a specific framework.
  pub frameworks: Option<Vec<String>>,
  /// A version string indicating the minimum macOS X version that the bundled application supports. Defaults to `10.13`.
  ///
  /// Setting it to `null` completely removes the `LSMinimumSystemVersion` field on the bundle's `Info.plist`
  /// and the `MACOSX_DEPLOYMENT_TARGET` environment variable.
  ///
  /// An empty string is considered an invalid value so the default value is used.
  #[serde(
    deserialize_with = "de_minimum_system_version",
    default = "minimum_system_version",
    alias = "minimum-system-version"
  )]
  pub minimum_system_version: Option<String>,
  /// Allows your application to communicate with the outside world.
  /// It should be a lowercase, without port and protocol domain name.
  #[serde(alias = "exception-domain")]
  pub exception_domain: Option<String>,
  /// The path to the license file to add to the DMG bundle.
  pub license: Option<String>,
  /// Identity to use for code signing.
  #[serde(alias = "signing-identity")]
  pub signing_identity: Option<String>,
  /// Provider short name for notarization.
  #[serde(alias = "provider-short-name")]
  pub provider_short_name: Option<String>,
  /// Path to the entitlements file.
  pub entitlements: Option<String>,
}

impl Default for MacConfig {
  fn default() -> Self {
    Self {
      frameworks: None,
      minimum_system_version: minimum_system_version(),
      exception_domain: None,
      license: None,
      signing_identity: None,
      provider_short_name: None,
      entitlements: None,
    }
  }
}

fn minimum_system_version() -> Option<String> {
  Some("10.13".into())
}

/// Configuration for a target language for the WiX build.
///
/// See more: https://tauri.app/v1/api/config#wixlanguageconfig
#[derive(Debug, PartialEq, Eq, Clone, Deserialize, Serialize)]
#[cfg_attr(feature = "schema", derive(JsonSchema))]
#[serde(rename_all = "camelCase", deny_unknown_fields)]
pub struct WixLanguageConfig {
  /// The path to a locale (`.wxl`) file. See <https://wixtoolset.org/documentation/manual/v3/howtos/ui_and_localization/build_a_localized_version.html>.
  #[serde(alias = "locale-path")]
  pub locale_path: Option<String>,
}

/// The languages to build using WiX.
#[derive(Debug, PartialEq, Eq, Clone, Deserialize, Serialize)]
#[cfg_attr(feature = "schema", derive(JsonSchema))]
#[serde(untagged)]
pub enum WixLanguage {
  /// A single language to build, without configuration.
  One(String),
  /// A list of languages to build, without configuration.
  List(Vec<String>),
  /// A map of languages and its configuration.
  Localized(HashMap<String, WixLanguageConfig>),
}

impl Default for WixLanguage {
  fn default() -> Self {
    Self::One("en-US".into())
  }
}

/// Configuration for the MSI bundle using WiX.
///
/// See more: https://tauri.app/v1/api/config#wixconfig
#[derive(Debug, Default, PartialEq, Eq, Clone, Deserialize, Serialize)]
#[cfg_attr(feature = "schema", derive(JsonSchema))]
#[serde(rename_all = "camelCase", deny_unknown_fields)]
pub struct WixConfig {
  /// The installer languages to build. See <https://docs.microsoft.com/en-us/windows/win32/msi/localizing-the-error-and-actiontext-tables>.
  #[serde(default)]
  pub language: WixLanguage,
  /// A custom .wxs template to use.
  pub template: Option<PathBuf>,
  /// A list of paths to .wxs files with WiX fragments to use.
  #[serde(default, alias = "fragment-paths")]
  pub fragment_paths: Vec<PathBuf>,
  /// The ComponentGroup element ids you want to reference from the fragments.
  #[serde(default, alias = "component-group-refs")]
  pub component_group_refs: Vec<String>,
  /// The Component element ids you want to reference from the fragments.
  #[serde(default, alias = "component-refs")]
  pub component_refs: Vec<String>,
  /// The FeatureGroup element ids you want to reference from the fragments.
  #[serde(default, alias = "feature-group-refs")]
  pub feature_group_refs: Vec<String>,
  /// The Feature element ids you want to reference from the fragments.
  #[serde(default, alias = "feature-refs")]
  pub feature_refs: Vec<String>,
  /// The Merge element ids you want to reference from the fragments.
  #[serde(default, alias = "merge-refs")]
  pub merge_refs: Vec<String>,
  /// Disables the Webview2 runtime installation after app install.
  ///
  /// Will be removed in v2, prefer the [`WindowsConfig::webview_install_mode`] option.
  #[serde(default, alias = "skip-webview-install")]
  pub skip_webview_install: bool,
  /// The path to the license file to render on the installer.
  ///
  /// Must be an RTF file, so if a different extension is provided, we convert it to the RTF format.
  pub license: Option<PathBuf>,
  /// Create an elevated update task within Windows Task Scheduler.
  #[serde(default, alias = "enable-elevated-update-task")]
  pub enable_elevated_update_task: bool,
  /// Path to a bitmap file to use as the installation user interface banner.
  /// This bitmap will appear at the top of all but the first page of the installer.
  ///
  /// The required dimensions are 493px × 58px.
  #[serde(alias = "banner-path")]
  pub banner_path: Option<PathBuf>,
  /// Path to a bitmap file to use on the installation user interface dialogs.
  /// It is used on the welcome and completion dialogs.

  /// The required dimensions are 493px × 312px.
  #[serde(alias = "dialog-image-path")]
  pub dialog_image_path: Option<PathBuf>,
}

/// Configuration for the Installer bundle using NSIS.
#[derive(Debug, Default, PartialEq, Eq, Clone, Deserialize, Serialize)]
#[cfg_attr(feature = "schema", derive(JsonSchema))]
#[serde(rename_all = "camelCase", deny_unknown_fields)]
pub struct NsisConfig {
  /// The path to the license file to render on the installer.
  pub license: Option<PathBuf>,
  /// The path to a bitmap file to display on the header of installers pages.
  ///
  /// The recommended dimensions are 150px x 57px.
  #[serde(alias = "header-image")]
  pub header_image: Option<PathBuf>,
  /// The path to a bitmap file for the Welcome page and the Finish page.
  ///
  /// The recommended dimensions are 164px x 314px.
  #[serde(alias = "sidebar-image")]
  pub sidebar_image: Option<PathBuf>,
  /// The path to an icon file used as the installer icon.
  #[serde(alias = "install-icon")]
  pub installer_icon: Option<PathBuf>,
  /// Whether the installation will be for all users or just the current user.
  #[serde(default, alias = "install-mode")]
  pub install_mode: NSISInstallerMode,
  /// A list of installer languages.
  /// By default the OS language is used. If the OS language is not in the list of languages, the first language will be used.
  /// To allow the user to select the language, set `display_language_selector` to `true`.
  ///
  /// See <https://github.com/kichik/nsis/tree/9465c08046f00ccb6eda985abbdbf52c275c6c4d/Contrib/Language%20files> for the complete list of languages.
  pub languages: Option<Vec<String>>,
  /// Whether to display a language selector dialog before the installer and uninstaller windows are rendered or not.
  /// By default the OS language is selected, with a fallback to the first language in the `languages` array.
  #[serde(default, alias = "display-language-selector")]
  pub display_language_selector: bool,
}

/// Install Modes for the NSIS installer.
#[derive(Debug, PartialEq, Eq, Clone, Copy, Serialize, Deserialize)]
#[serde(rename_all = "camelCase", deny_unknown_fields)]
#[cfg_attr(feature = "schema", derive(JsonSchema))]
pub enum NSISInstallerMode {
  /// Default mode for the installer.
  ///
  /// Install the app by default in a directory that doesn't require Administrator access.
  ///
  /// Installer metadata will be saved under the `HKCU` registry path.
  CurrentUser,
  /// Install the app by default in the `Program Files` folder directory requires Administrator
  /// access for the installation.
  ///
  /// Installer metadata will be saved under the `HKLM` registry path.
  PerMachine,
  /// Combines both modes and allows the user to choose at install time
  /// whether to install for the current user or per machine. Note that this mode
  /// will require Administrator access even if the user wants to install it for the current user only.
  ///
  /// Installer metadata will be saved under the `HKLM` or `HKCU` registry path based on the user's choice.
  Both,
}

impl Default for NSISInstallerMode {
  fn default() -> Self {
    Self::CurrentUser
  }
}

/// Install modes for the Webview2 runtime.
/// Note that for the updater bundle [`Self::DownloadBootstrapper`] is used.
///
/// For more information see <https://tauri.app/v1/guides/building/windows>.
#[derive(Debug, PartialEq, Eq, Clone, Serialize, Deserialize)]
#[serde(tag = "type", rename_all = "camelCase", deny_unknown_fields)]
#[cfg_attr(feature = "schema", derive(JsonSchema))]
pub enum WebviewInstallMode {
  /// Do not install the Webview2 as part of the Windows Installer.
  Skip,
  /// Download the bootstrapper and run it.
  /// Requires an internet connection.
  /// Results in a smaller installer size, but is not recommended on Windows 7.
  DownloadBootstrapper {
    /// Instructs the installer to run the bootstrapper in silent mode. Defaults to `true`.
    #[serde(default = "default_true")]
    silent: bool,
  },
  /// Embed the bootstrapper and run it.
  /// Requires an internet connection.
  /// Increases the installer size by around 1.8MB, but offers better support on Windows 7.
  EmbedBootstrapper {
    /// Instructs the installer to run the bootstrapper in silent mode. Defaults to `true`.
    #[serde(default = "default_true")]
    silent: bool,
  },
  /// Embed the offline installer and run it.
  /// Does not require an internet connection.
  /// Increases the installer size by around 127MB.
  OfflineInstaller {
    /// Instructs the installer to run the installer in silent mode. Defaults to `true`.
    #[serde(default = "default_true")]
    silent: bool,
  },
  /// Embed a fixed webview2 version and use it at runtime.
  /// Increases the installer size by around 180MB.
  FixedRuntime {
    /// The path to the fixed runtime to use.
    ///
    /// The fixed version can be downloaded [on the official website](https://developer.microsoft.com/en-us/microsoft-edge/webview2/#download-section).
    /// The `.cab` file must be extracted to a folder and this folder path must be defined on this field.
    path: PathBuf,
  },
}

impl Default for WebviewInstallMode {
  fn default() -> Self {
    Self::DownloadBootstrapper {
      silent: default_true(),
    }
  }
}

/// Windows bundler configuration.
///
/// See more: https://tauri.app/v1/api/config#windowsconfig
#[derive(Debug, PartialEq, Eq, Clone, Deserialize, Serialize)]
#[cfg_attr(feature = "schema", derive(JsonSchema))]
#[serde(rename_all = "camelCase", deny_unknown_fields)]
pub struct WindowsConfig {
  /// Specifies the file digest algorithm to use for creating file signatures.
  /// Required for code signing. SHA-256 is recommended.
  #[serde(alias = "digest-algorithm")]
  pub digest_algorithm: Option<String>,
  /// Specifies the SHA1 hash of the signing certificate.
  #[serde(alias = "certificate-thumbprint")]
  pub certificate_thumbprint: Option<String>,
  /// Server to use during timestamping.
  #[serde(alias = "timestamp-url")]
  pub timestamp_url: Option<String>,
  /// Whether to use Time-Stamp Protocol (TSP, a.k.a. RFC 3161) for the timestamp server. Your code signing provider may
  /// use a TSP timestamp server, like e.g. SSL.com does. If so, enable TSP by setting to true.
  #[serde(default)]
  pub tsp: bool,
  /// The installation mode for the Webview2 runtime.
  #[serde(default, alias = "webview-install-mode")]
  pub webview_install_mode: WebviewInstallMode,
  /// Path to the webview fixed runtime to use. Overwrites [`Self::webview_install_mode`] if set.
  ///
  /// Will be removed in v2, prefer the [`Self::webview_install_mode`] option.
  ///
  /// The fixed version can be downloaded [on the official website](https://developer.microsoft.com/en-us/microsoft-edge/webview2/#download-section).
  /// The `.cab` file must be extracted to a folder and this folder path must be defined on this field.
  #[serde(alias = "webview-fixed-runtime-path")]
  pub webview_fixed_runtime_path: Option<PathBuf>,
  /// Validates a second app installation, blocking the user from installing an older version if set to `false`.
  ///
  /// For instance, if `1.2.1` is installed, the user won't be able to install app version `1.2.0` or `1.1.5`.
  ///
  /// The default value of this flag is `true`.
  #[serde(default = "default_true", alias = "allow-downgrades")]
  pub allow_downgrades: bool,
  /// Configuration for the MSI generated with WiX.
  pub wix: Option<WixConfig>,
  /// Configuration for the installer generated with NSIS.
  pub nsis: Option<NsisConfig>,
}

impl Default for WindowsConfig {
  fn default() -> Self {
    Self {
      digest_algorithm: None,
      certificate_thumbprint: None,
      timestamp_url: None,
      tsp: false,
      webview_install_mode: Default::default(),
      webview_fixed_runtime_path: None,
      allow_downgrades: default_true(),
      wix: None,
      nsis: None,
    }
  }
}

/// The Updater configuration object.
///
/// See more: https://tauri.app/v1/api/config#updaterconfig
#[skip_serializing_none]
#[derive(Debug, PartialEq, Eq, Clone, Serialize)]
#[cfg_attr(feature = "schema", derive(JsonSchema))]
#[serde(rename_all = "camelCase", deny_unknown_fields)]
pub struct UpdaterConfig {
  /// Whether the updater is active or not.
  #[serde(default)]
  pub active: bool,
  /// Signature public key.
  #[serde(default)] // use default just so the schema doesn't flag it as required
  pub pubkey: String,
  /// The Windows configuration for the updater.
  #[serde(default)]
  pub windows: UpdaterWindowsConfig,
}

impl<'de> Deserialize<'de> for UpdaterConfig {
  fn deserialize<D>(deserializer: D) -> Result<Self, D::Error>
  where
    D: Deserializer<'de>,
  {
    #[derive(Deserialize)]
    struct InnerUpdaterConfig {
      #[serde(default)]
      active: bool,
      pubkey: Option<String>,
      #[serde(default)]
      windows: UpdaterWindowsConfig,
    }

    let config = InnerUpdaterConfig::deserialize(deserializer)?;

    if config.active && config.pubkey.is_none() {
      return Err(DeError::custom(
        "The updater `pubkey` configuration is required.",
      ));
    }

    Ok(UpdaterConfig {
      active: config.active,
      pubkey: config.pubkey.unwrap_or_default(),
      windows: config.windows,
    })
  }
}

impl Default for UpdaterConfig {
  fn default() -> Self {
    Self {
      active: false,
      pubkey: "".into(),
      windows: Default::default(),
    }
  }
}

/// Configuration for tauri-bundler.
///
/// See more: https://tauri.app/v1/api/config#bundleconfig
#[skip_serializing_none]
#[derive(Debug, Default, PartialEq, Eq, Clone, Deserialize, Serialize)]
#[cfg_attr(feature = "schema", derive(JsonSchema))]
#[serde(rename_all = "camelCase", deny_unknown_fields)]
pub struct BundleConfig {
  /// Whether Tauri should bundle your application or just output the executable.
  #[serde(default)]
  pub active: bool,
  /// The bundle targets, currently supports ["deb", "appimage", "nsis", "msi", "app", "dmg", "updater"] or "all".
  #[serde(default)]
  pub targets: BundleTarget,
  /// The application identifier in reverse domain name notation (e.g. `com.tauri.example`).
  /// This string must be unique across applications since it is used in system configurations like
  /// the bundle ID and path to the webview data directory.
  /// This string must contain only alphanumeric characters (A–Z, a–z, and 0–9), hyphens (-),
  /// and periods (.).
  pub identifier: String,
  /// The application's publisher. Defaults to the second element in the identifier string.
  /// Currently maps to the Manufacturer property of the Windows Installer.
  pub publisher: Option<String>,
  /// The app's icons
  #[serde(default)]
  pub icon: Vec<String>,
  /// App resources to bundle.
  /// Each resource is a path to a file or directory.
  /// Glob patterns are supported.
  pub resources: Option<Vec<String>>,
  /// A copyright string associated with your application.
  pub copyright: Option<String>,
  /// The application kind.
  ///
  /// Should be one of the following:
  /// Business, DeveloperTool, Education, Entertainment, Finance, Game, ActionGame, AdventureGame, ArcadeGame, BoardGame, CardGame, CasinoGame, DiceGame, EducationalGame, FamilyGame, KidsGame, MusicGame, PuzzleGame, RacingGame, RolePlayingGame, SimulationGame, SportsGame, StrategyGame, TriviaGame, WordGame, GraphicsAndDesign, HealthcareAndFitness, Lifestyle, Medical, Music, News, Photography, Productivity, Reference, SocialNetworking, Sports, Travel, Utility, Video, Weather.
  pub category: Option<String>,
  /// A short description of your application.
  #[serde(alias = "short-description")]
  pub short_description: Option<String>,
  /// A longer, multi-line description of the application.
  #[serde(alias = "long-description")]
  pub long_description: Option<String>,
  /// Configuration for the AppImage bundle.
  #[serde(default)]
  pub appimage: AppImageConfig,
  /// Configuration for the Debian bundle.
  #[serde(default)]
  pub deb: DebConfig,
  /// Configuration for the macOS bundles.
  #[serde(rename = "macOS", default)]
  pub macos: MacConfig,
  /// A list of—either absolute or relative—paths to binaries to embed with your application.
  ///
  /// Note that Tauri will look for system-specific binaries following the pattern "binary-name{-target-triple}{.system-extension}".
  ///
  /// E.g. for the external binary "my-binary", Tauri looks for:
  ///
  /// - "my-binary-x86_64-pc-windows-msvc.exe" for Windows
  /// - "my-binary-x86_64-apple-darwin" for macOS
  /// - "my-binary-x86_64-unknown-linux-gnu" for Linux
  ///
  /// so don't forget to provide binaries for all targeted platforms.
  #[serde(alias = "external-bin")]
  pub external_bin: Option<Vec<String>>,
  /// Configuration for the Windows bundle.
  #[serde(default)]
  pub windows: WindowsConfig,
  /// iOS configuration.
  #[serde(rename = "iOS", default)]
  pub ios: IosConfig,
  /// Android configuration.
  #[serde(default)]
  pub android: AndroidConfig,
  /// The updater configuration.
  #[serde(default)]
  pub updater: UpdaterConfig,
}

/// a tuple struct of RGBA colors. Each value has minimum of 0 and maximum of 255.
#[derive(Debug, PartialEq, Clone, Deserialize, Serialize, Default)]
#[cfg_attr(feature = "schema", derive(JsonSchema))]
#[serde(rename_all = "camelCase", deny_unknown_fields)]
pub struct Color(pub u8, pub u8, pub u8, pub u8);

/// The window effects configuration object
#[skip_serializing_none]
#[derive(Debug, PartialEq, Clone, Deserialize, Serialize, Default)]
#[cfg_attr(feature = "schema", derive(JsonSchema))]
#[serde(rename_all = "camelCase", deny_unknown_fields)]
pub struct WindowEffectsConfig {
  /// List of Window effects to apply to the Window.
  /// Conflicting effects will apply the first one and ignore the rest.
  pub effects: Vec<WindowEffect>,
  /// Window effect state **macOS Only**
  pub state: Option<WindowEffectState>,
  /// Window effect corner radius **macOS Only**
  pub radius: Option<f64>,
  /// Window effect color. Affects [`WindowEffects::Blur`] and [`WindowEffects::Acrylic`] only
  /// on Windows 10 v1903+. Doesn't have any effect on Windows 7 or Windows 11.
  pub color: Option<Color>,
}

/// The window configuration object.
///
/// See more: https://tauri.app/v1/api/config#windowconfig
#[skip_serializing_none]
#[derive(Debug, PartialEq, Clone, Deserialize, Serialize)]
#[cfg_attr(feature = "schema", derive(JsonSchema))]
#[serde(rename_all = "camelCase", deny_unknown_fields)]
pub struct WindowConfig {
  /// The window identifier. It must be alphanumeric.
  #[serde(default = "default_window_label")]
  pub label: String,
  /// The window webview URL.
  #[serde(default)]
  pub url: WindowUrl,
  /// The user agent for the webview
  #[serde(alias = "user-agent")]
  pub user_agent: Option<String>,
  /// Whether the file drop is enabled or not on the webview. By default it is enabled.
  ///
  /// Disabling it is required to use drag and drop on the frontend on Windows.
  #[serde(default = "default_true", alias = "file-drop-enabled")]
  pub file_drop_enabled: bool,
  /// Whether or not the window starts centered or not.
  #[serde(default)]
  pub center: bool,
  /// The horizontal position of the window's top left corner
  pub x: Option<f64>,
  /// The vertical position of the window's top left corner
  pub y: Option<f64>,
  /// The window width.
  #[serde(default = "default_width")]
  pub width: f64,
  /// The window height.
  #[serde(default = "default_height")]
  pub height: f64,
  /// The min window width.
  #[serde(alias = "min-width")]
  pub min_width: Option<f64>,
  /// The min window height.
  #[serde(alias = "min-height")]
  pub min_height: Option<f64>,
  /// The max window width.
  #[serde(alias = "max-width")]
  pub max_width: Option<f64>,
  /// The max window height.
  #[serde(alias = "max-height")]
  pub max_height: Option<f64>,
  /// Whether the window is resizable or not.
  #[serde(default = "default_true")]
  pub resizable: bool,
  /// The window title.
  #[serde(default = "default_title")]
  pub title: String,
  /// Whether the window starts as fullscreen or not.
  #[serde(default)]
  pub fullscreen: bool,
  /// Whether the window will be initially focused or not.
  #[serde(default = "default_true")]
  pub focus: bool,
  /// Whether the window is transparent or not.
  ///
  /// Note that on `macOS` this requires the `macos-private-api` feature flag, enabled under `tauri > macOSPrivateApi`.
  /// WARNING: Using private APIs on `macOS` prevents your application from being accepted to the `App Store`.
  #[serde(default)]
  pub transparent: bool,
  /// Whether the window is maximized or not.
  #[serde(default)]
  pub maximized: bool,
  /// Whether the window is visible or not.
  #[serde(default = "default_true")]
  pub visible: bool,
  /// Whether the window should have borders and bars.
  #[serde(default = "default_true")]
  pub decorations: bool,
  /// Whether the window should always be on top of other windows.
  #[serde(default, alias = "always-on-top")]
  pub always_on_top: bool,
  /// Prevents the window contents from being captured by other apps.
  #[serde(default, alias = "content-protected")]
  pub content_protected: bool,
  /// If `true`, hides the window icon from the taskbar on Windows and Linux.
  #[serde(default, alias = "skip-taskbar")]
  pub skip_taskbar: bool,
  /// The initial window theme. Defaults to the system theme. Only implemented on Windows and macOS 10.14+.
  pub theme: Option<crate::Theme>,
  /// The style of the macOS title bar.
  #[serde(default, alias = "title-bar-style")]
  pub title_bar_style: TitleBarStyle,
  /// If `true`, sets the window title to be hidden on macOS.
  #[serde(default, alias = "hidden-title")]
  pub hidden_title: bool,
  /// Whether clicking an inactive window also clicks through to the webview on macOS.
  #[serde(default, alias = "accept-first-mouse")]
  pub accept_first_mouse: bool,
  /// Defines the window [tabbing identifier] for macOS.
  ///
  /// Windows with matching tabbing identifiers will be grouped together.
  /// If the tabbing identifier is not set, automatic tabbing will be disabled.
  ///
  /// [tabbing identifier]: <https://developer.apple.com/documentation/appkit/nswindow/1644704-tabbingidentifier>
  #[serde(default, alias = "tabbing-identifier")]
  pub tabbing_identifier: Option<String>,
  /// Defines additional browser arguments on Windows. By default wry passes `--disable-features=msWebOOUI,msPdfOOUI,msSmartScreenProtection`
  /// so if you use this method, you also need to disable these components by yourself if you want.
  #[serde(default, alias = "additional-browser-args")]
  pub additional_browser_args: Option<String>,
  /// Whether or not the window has shadow.
  ///
  /// ## Platform-specific
  ///
  /// - **Windows:**
  ///   - `false` has no effect on decorated window, shadow are always ON.
  ///   - `true` will make ndecorated window have a 1px white border,
  /// and on Windows 11, it will have a rounded corners.
  /// - **Linux:** Unsupported.
  #[serde(default = "default_true")]
  pub shadow: bool,
  /// Window effects.
  ///
  /// Requires the window to be transparent.
  ///
  /// ## Platform-specific:
  ///
  /// - **Windows**: If using decorations or shadows, you may want to try this workaround https://github.com/tauri-apps/tao/issues/72#issuecomment-975607891
  /// - **Linux**: Unsupported
  #[serde(default, alias = "window-effects")]
  pub window_effects: Option<WindowEffectsConfig>,
}

impl Default for WindowConfig {
  fn default() -> Self {
    Self {
      label: default_window_label(),
      url: WindowUrl::default(),
      user_agent: None,
      file_drop_enabled: default_true(),
      center: false,
      x: None,
      y: None,
      width: default_width(),
      height: default_height(),
      min_width: None,
      min_height: None,
      max_width: None,
      max_height: None,
      resizable: default_true(),
      title: default_title(),
      fullscreen: false,
      focus: false,
      transparent: false,
      maximized: false,
      visible: default_true(),
      decorations: default_true(),
      always_on_top: false,
      content_protected: false,
      skip_taskbar: false,
      theme: None,
      title_bar_style: Default::default(),
      hidden_title: false,
      accept_first_mouse: false,
      tabbing_identifier: None,
      additional_browser_args: None,
      shadow: true,
      window_effects: None,
    }
  }
}

fn default_window_label() -> String {
  "main".to_string()
}

fn default_width() -> f64 {
  800f64
}

fn default_height() -> f64 {
  600f64
}

fn default_true() -> bool {
  true
}

fn default_title() -> String {
  "Tauri App".to_string()
}

/// A Content-Security-Policy directive source list.
/// See <https://developer.mozilla.org/en-US/docs/Web/HTTP/Headers/Content-Security-Policy/Sources#sources>.
#[derive(Debug, PartialEq, Eq, Clone, Deserialize, Serialize)]
#[cfg_attr(feature = "schema", derive(JsonSchema))]
#[serde(rename_all = "camelCase", untagged)]
pub enum CspDirectiveSources {
  /// An inline list of CSP sources. Same as [`Self::List`], but concatenated with a space separator.
  Inline(String),
  /// A list of CSP sources. The collection will be concatenated with a space separator for the CSP string.
  List(Vec<String>),
}

impl Default for CspDirectiveSources {
  fn default() -> Self {
    Self::List(Vec::new())
  }
}

impl From<CspDirectiveSources> for Vec<String> {
  fn from(sources: CspDirectiveSources) -> Self {
    match sources {
      CspDirectiveSources::Inline(source) => source.split(' ').map(|s| s.to_string()).collect(),
      CspDirectiveSources::List(l) => l,
    }
  }
}

impl CspDirectiveSources {
  /// Whether the given source is configured on this directive or not.
  pub fn contains(&self, source: &str) -> bool {
    match self {
      Self::Inline(s) => s.contains(&format!("{source} ")) || s.contains(&format!(" {source}")),
      Self::List(l) => l.contains(&source.into()),
    }
  }

  /// Appends the given source to this directive.
  pub fn push<S: AsRef<str>>(&mut self, source: S) {
    match self {
      Self::Inline(s) => {
        s.push(' ');
        s.push_str(source.as_ref());
      }
      Self::List(l) => {
        l.push(source.as_ref().to_string());
      }
    }
  }

  /// Extends this CSP directive source list with the given array of sources.
  pub fn extend(&mut self, sources: Vec<String>) {
    for s in sources {
      self.push(s);
    }
  }
}

/// A Content-Security-Policy definition.
/// See <https://developer.mozilla.org/en-US/docs/Web/HTTP/CSP>.
#[derive(Debug, PartialEq, Eq, Clone, Deserialize, Serialize)]
#[cfg_attr(feature = "schema", derive(JsonSchema))]
#[serde(rename_all = "camelCase", untagged)]
pub enum Csp {
  /// The entire CSP policy in a single text string.
  Policy(String),
  /// An object mapping a directive with its sources values as a list of strings.
  DirectiveMap(HashMap<String, CspDirectiveSources>),
}

impl From<HashMap<String, CspDirectiveSources>> for Csp {
  fn from(map: HashMap<String, CspDirectiveSources>) -> Self {
    Self::DirectiveMap(map)
  }
}

impl From<Csp> for HashMap<String, CspDirectiveSources> {
  fn from(csp: Csp) -> Self {
    match csp {
      Csp::Policy(policy) => {
        let mut map = HashMap::new();
        for directive in policy.split(';') {
          let mut tokens = directive.trim().split(' ');
          if let Some(directive) = tokens.next() {
            let sources = tokens.map(|s| s.to_string()).collect::<Vec<String>>();
            map.insert(directive.to_string(), CspDirectiveSources::List(sources));
          }
        }
        map
      }
      Csp::DirectiveMap(m) => m,
    }
  }
}

impl Display for Csp {
  fn fmt(&self, f: &mut fmt::Formatter<'_>) -> fmt::Result {
    match self {
      Self::Policy(s) => write!(f, "{s}"),
      Self::DirectiveMap(m) => {
        let len = m.len();
        let mut i = 0;
        for (directive, sources) in m {
          let sources: Vec<String> = sources.clone().into();
          write!(f, "{} {}", directive, sources.join(" "))?;
          i += 1;
          if i != len {
            write!(f, "; ")?;
          }
        }
        Ok(())
      }
    }
  }
}

/// The possible values for the `dangerous_disable_asset_csp_modification` config option.
#[derive(Debug, PartialEq, Eq, Clone, Deserialize, Serialize)]
#[serde(untagged)]
#[cfg_attr(feature = "schema", derive(JsonSchema))]
pub enum DisabledCspModificationKind {
  /// If `true`, disables all CSP modification.
  /// `false` is the default value and it configures Tauri to control the CSP.
  Flag(bool),
  /// Disables the given list of CSP directives modifications.
  List(Vec<String>),
}

impl DisabledCspModificationKind {
  /// Determines whether the given CSP directive can be modified or not.
  pub fn can_modify(&self, directive: &str) -> bool {
    match self {
      Self::Flag(f) => !f,
      Self::List(l) => !l.contains(&directive.into()),
    }
  }
}

impl Default for DisabledCspModificationKind {
  fn default() -> Self {
    Self::Flag(false)
  }
}

/// External command access definition.
#[derive(Debug, PartialEq, Eq, Clone, Deserialize, Serialize)]
#[cfg_attr(feature = "schema", derive(JsonSchema))]
#[serde(rename_all = "camelCase", deny_unknown_fields)]
pub struct RemoteDomainAccessScope {
  /// The URL scheme to allow. By default, all schemas are allowed.
  pub scheme: Option<String>,
  /// The domain to allow.
  pub domain: String,
  /// The list of window labels this scope applies to.
  pub windows: Vec<String>,
  /// The list of plugins that are allowed in this scope.
  #[serde(default)]
  pub plugins: Vec<String>,
}

/// Protocol scope definition.
/// It is a list of glob patterns that restrict the API access from the webview.
///
/// Each pattern can start with a variable that resolves to a system base directory.
/// The variables are: `$AUDIO`, `$CACHE`, `$CONFIG`, `$DATA`, `$LOCALDATA`, `$DESKTOP`,
/// `$DOCUMENT`, `$DOWNLOAD`, `$EXE`, `$FONT`, `$HOME`, `$PICTURE`, `$PUBLIC`, `$RUNTIME`,
/// `$TEMPLATE`, `$VIDEO`, `$RESOURCE`, `$APP`, `$LOG`, `$TEMP`, `$APPCONFIG`, `$APPDATA`,
/// `$APPLOCALDATA`, `$APPCACHE`, `$APPLOG`.
#[derive(Debug, PartialEq, Eq, Clone, Deserialize, Serialize)]
#[cfg_attr(feature = "schema", derive(JsonSchema))]
#[serde(untagged)]
pub enum FsScope {
  /// A list of paths that are allowed by this scope.
  AllowedPaths(Vec<PathBuf>),
  /// A complete scope configuration.
  Scope {
    /// A list of paths that are allowed by this scope.
    #[serde(default)]
    allow: Vec<PathBuf>,
    /// A list of paths that are not allowed by this scope.
    /// This gets precedence over the [`Self::Scope::allow`] list.
    #[serde(default)]
    deny: Vec<PathBuf>,
  },
}

impl Default for FsScope {
  fn default() -> Self {
    Self::AllowedPaths(Vec::new())
  }
}

impl FsScope {
  /// The list of allowed paths.
  pub fn allowed_paths(&self) -> &Vec<PathBuf> {
    match self {
      Self::AllowedPaths(p) => p,
      Self::Scope { allow, .. } => allow,
    }
  }

  /// The list of forbidden paths.
  pub fn forbidden_paths(&self) -> Option<&Vec<PathBuf>> {
    match self {
      Self::AllowedPaths(_) => None,
      Self::Scope { deny, .. } => Some(deny),
    }
  }
}

/// Config for the asset custom protocol.
///
/// See more: https://tauri.app/v1/api/config#assetprotocolconfig
#[derive(Debug, Default, PartialEq, Eq, Clone, Deserialize, Serialize)]
#[cfg_attr(feature = "schema", derive(JsonSchema))]
#[serde(rename_all = "camelCase", deny_unknown_fields)]
pub struct AssetProtocolConfig {
  /// The access scope for the asset protocol.
  #[serde(default)]
  pub scope: FsScope,
  /// Enables the asset protocol.
  #[serde(default)]
  pub enable: bool,
}

/// Security configuration.
///
/// See more: https://tauri.app/v1/api/config#securityconfig
#[skip_serializing_none]
#[derive(Debug, Default, PartialEq, Eq, Clone, Deserialize, Serialize)]
#[cfg_attr(feature = "schema", derive(JsonSchema))]
#[serde(rename_all = "camelCase", deny_unknown_fields)]
pub struct SecurityConfig {
  /// The Content Security Policy that will be injected on all HTML files on the built application.
  /// If [`dev_csp`](#SecurityConfig.devCsp) is not specified, this value is also injected on dev.
  ///
  /// This is a really important part of the configuration since it helps you ensure your WebView is secured.
  /// See <https://developer.mozilla.org/en-US/docs/Web/HTTP/CSP>.
  pub csp: Option<Csp>,
  /// The Content Security Policy that will be injected on all HTML files on development.
  ///
  /// This is a really important part of the configuration since it helps you ensure your WebView is secured.
  /// See <https://developer.mozilla.org/en-US/docs/Web/HTTP/CSP>.
  #[serde(alias = "dev-csp")]
  pub dev_csp: Option<Csp>,
  /// Freeze the `Object.prototype` when using the custom protocol.
  #[serde(default, alias = "freeze-prototype")]
  pub freeze_prototype: bool,
  /// Disables the Tauri-injected CSP sources.
  ///
  /// At compile time, Tauri parses all the frontend assets and changes the Content-Security-Policy
  /// to only allow loading of your own scripts and styles by injecting nonce and hash sources.
  /// This stricts your CSP, which may introduce issues when using along with other flexing sources.
  ///
  /// This configuration option allows both a boolean and a list of strings as value.
  /// A boolean instructs Tauri to disable the injection for all CSP injections,
  /// and a list of strings indicates the CSP directives that Tauri cannot inject.
  ///
  /// **WARNING:** Only disable this if you know what you are doing and have properly configured the CSP.
  /// Your application might be vulnerable to XSS attacks without this Tauri protection.
  #[serde(default, alias = "dangerous-disable-asset-csp-modification")]
  pub dangerous_disable_asset_csp_modification: DisabledCspModificationKind,
  /// Allow external domains to send command to Tauri.
  ///
  /// By default, external domains do not have access to `window.__TAURI__`, which means they cannot
  /// communicate with the commands defined in Rust. This prevents attacks where an externally
  /// loaded malicious or compromised sites could start executing commands on the user's device.
  ///
  /// This configuration allows a set of external domains to have access to the Tauri commands.
  /// When you configure a domain to be allowed to access the IPC, all subpaths are allowed. Subdomains are not allowed.
  ///
  /// **WARNING:** Only use this option if you either have internal checks against malicious
  /// external sites or you can trust the allowed external sites. You application might be
  /// vulnerable to dangerous Tauri command related attacks otherwise.
  #[serde(default, alias = "dangerous-remote-domain-ipc-access")]
  pub dangerous_remote_domain_ipc_access: Vec<RemoteDomainAccessScope>,
  /// Custom protocol config.
  #[serde(default, alias = "asset-protocol")]
  pub asset_protocol: AssetProtocolConfig,
}

/// The application pattern.
#[skip_serializing_none]
#[derive(Debug, PartialEq, Eq, Clone, Serialize, Deserialize)]
#[serde(rename_all = "lowercase", tag = "use", content = "options")]
#[cfg_attr(feature = "schema", derive(JsonSchema))]
pub enum PatternKind {
  /// Brownfield pattern.
  Brownfield,
  /// Isolation pattern. Recommended for security purposes.
  Isolation {
    /// The dir containing the index.html file that contains the secure isolation application.
    dir: PathBuf,
  },
}

impl Default for PatternKind {
  fn default() -> Self {
    Self::Brownfield
  }
}

/// The Tauri configuration object.
///
/// See more: https://tauri.app/v1/api/config#tauriconfig
#[skip_serializing_none]
#[derive(Debug, Default, PartialEq, Clone, Deserialize, Serialize)]
#[cfg_attr(feature = "schema", derive(JsonSchema))]
#[serde(rename_all = "camelCase", deny_unknown_fields)]
pub struct TauriConfig {
  /// The pattern to use.
  #[serde(default)]
  pub pattern: PatternKind,
  /// The windows configuration.
  #[serde(default)]
  pub windows: Vec<WindowConfig>,
  /// The bundler configuration.
  #[serde(default)]
  pub bundle: BundleConfig,
  /// Security configuration.
  #[serde(default)]
  pub security: SecurityConfig,
  /// Configuration for app system tray.
  #[serde(alias = "system-tray")]
  pub system_tray: Option<SystemTrayConfig>,
  /// MacOS private API configuration. Enables the transparent background API and sets the `fullScreenEnabled` preference to `true`.
  #[serde(rename = "macOSPrivateApi", alias = "macos-private-api", default)]
  pub macos_private_api: bool,
}

impl TauriConfig {
  /// Returns all Cargo features.
  #[allow(dead_code)]
  pub fn all_features() -> Vec<&'static str> {
    vec![
      "system-tray",
      "macos-private-api",
      "isolation",
      "protocol-asset",
    ]
  }

  /// Returns the enabled Cargo features.
  #[allow(dead_code)]
  pub fn features(&self) -> Vec<&str> {
    let mut features = Vec::new();
    if self.system_tray.is_some() {
      features.push("system-tray");
    }
    if self.macos_private_api {
      features.push("macos-private-api");
    }
    if let PatternKind::Isolation { .. } = self.pattern {
      features.push("isolation");
    }
    if self.security.asset_protocol.enable {
      features.push("protocol-asset");
    }
    features.sort_unstable();
    features
  }
}

/// Install modes for the Windows update.
#[derive(Debug, PartialEq, Eq, Clone)]
#[cfg_attr(feature = "schema", derive(JsonSchema))]
#[cfg_attr(feature = "schema", schemars(rename_all = "camelCase"))]
pub enum WindowsUpdateInstallMode {
  /// Specifies there's a basic UI during the installation process, including a final dialog box at the end.
  BasicUi,
  /// The quiet mode means there's no user interaction required.
  /// Requires admin privileges if the installer does (WiX).
  Quiet,
  /// Specifies unattended mode, which means the installation only shows a progress bar.
  Passive,
  // to add more modes, we need to check if the updater relaunch makes sense
  // i.e. for a full UI mode, the user can also mark the installer to start the app
}

impl WindowsUpdateInstallMode {
  /// Returns the associated `msiexec.exe` arguments.
  pub fn msiexec_args(&self) -> &'static [&'static str] {
    match self {
      Self::BasicUi => &["/qb+"],
      Self::Quiet => &["/quiet"],
      Self::Passive => &["/passive"],
    }
  }
}

impl Display for WindowsUpdateInstallMode {
  fn fmt(&self, f: &mut std::fmt::Formatter<'_>) -> std::fmt::Result {
    write!(
      f,
      "{}",
      match self {
        Self::BasicUi => "basicUI",
        Self::Quiet => "quiet",
        Self::Passive => "passive",
      }
    )
  }
}

impl Default for WindowsUpdateInstallMode {
  fn default() -> Self {
    Self::Passive
  }
}

impl Serialize for WindowsUpdateInstallMode {
  fn serialize<S>(&self, serializer: S) -> std::result::Result<S::Ok, S::Error>
  where
    S: Serializer,
  {
    serializer.serialize_str(self.to_string().as_ref())
  }
}

impl<'de> Deserialize<'de> for WindowsUpdateInstallMode {
  fn deserialize<D>(deserializer: D) -> std::result::Result<Self, D::Error>
  where
    D: Deserializer<'de>,
  {
    let s = String::deserialize(deserializer)?;
    match s.to_lowercase().as_str() {
      "basicui" => Ok(Self::BasicUi),
      "quiet" => Ok(Self::Quiet),
      "passive" => Ok(Self::Passive),
      _ => Err(DeError::custom(format!(
        "unknown update install mode '{s}'"
      ))),
    }
  }
}

/// The updater configuration for Windows.
///
/// See more: https://tauri.app/v1/api/config#updaterwindowsconfig
#[skip_serializing_none]
#[derive(Debug, Default, PartialEq, Eq, Clone, Serialize, Deserialize)]
#[cfg_attr(feature = "schema", derive(JsonSchema))]
#[serde(rename_all = "camelCase", deny_unknown_fields)]
pub struct UpdaterWindowsConfig {
  /// The installation mode for the update on Windows. Defaults to `passive`.
  #[serde(default, alias = "install-mode")]
  pub install_mode: WindowsUpdateInstallMode,
}

/// Configuration for application system tray icon.
///
/// See more: https://tauri.app/v1/api/config#systemtrayconfig
#[skip_serializing_none]
#[derive(Debug, Default, PartialEq, Eq, Clone, Deserialize, Serialize)]
#[cfg_attr(feature = "schema", derive(JsonSchema))]
#[serde(rename_all = "camelCase", deny_unknown_fields)]
pub struct SystemTrayConfig {
  /// Path to the default icon to use on the system tray.
  #[serde(alias = "icon-path")]
  pub icon_path: PathBuf,
  /// A Boolean value that determines whether the image represents a [template](https://developer.apple.com/documentation/appkit/nsimage/1520017-template?language=objc) image on macOS.
  #[serde(default, alias = "icon-as-template")]
  pub icon_as_template: bool,
  /// A Boolean value that determines whether the menu should appear when the tray icon receives a left click on macOS.
  #[serde(default = "default_true", alias = "menu-on-left-click")]
  pub menu_on_left_click: bool,
  /// Title for MacOS tray
  pub title: Option<String>,
}

/// General configuration for the iOS target.
#[skip_serializing_none]
#[derive(Debug, Default, PartialEq, Eq, Clone, Deserialize, Serialize)]
#[cfg_attr(feature = "schema", derive(JsonSchema))]
#[serde(rename_all = "camelCase", deny_unknown_fields)]
pub struct IosConfig {
  /// The development team. This value is required for iOS development because code signing is enforced.
  /// The `TAURI_APPLE_DEVELOPMENT_TEAM` environment variable can be set to overwrite it.
  #[serde(alias = "development-team")]
  pub development_team: Option<String>,
}

/// General configuration for the iOS target.
#[skip_serializing_none]
#[derive(Debug, PartialEq, Eq, Clone, Deserialize, Serialize)]
#[cfg_attr(feature = "schema", derive(JsonSchema))]
#[serde(rename_all = "camelCase", deny_unknown_fields)]
pub struct AndroidConfig {
  /// The minimum API level required for the application to run.
  /// The Android system will prevent the user from installing the application if the system's API level is lower than the value specified.
  #[serde(alias = "min-sdk-version", default = "default_min_sdk_version")]
  pub min_sdk_version: u32,
}

impl Default for AndroidConfig {
  fn default() -> Self {
    Self {
      min_sdk_version: default_min_sdk_version(),
    }
  }
}

fn default_min_sdk_version() -> u32 {
  24
}

/// Defines the URL or assets to embed in the application.
#[derive(Debug, PartialEq, Eq, Clone, Deserialize, Serialize)]
#[cfg_attr(feature = "schema", derive(JsonSchema))]
#[serde(untagged, deny_unknown_fields)]
#[non_exhaustive]
pub enum AppUrl {
  /// The app's external URL, or the path to the directory containing the app assets.
  Url(WindowUrl),
  /// An array of files to embed on the app.
  Files(Vec<PathBuf>),
}

impl std::fmt::Display for AppUrl {
  fn fmt(&self, f: &mut std::fmt::Formatter<'_>) -> std::fmt::Result {
    match self {
      Self::Url(url) => write!(f, "{url}"),
      Self::Files(files) => write!(f, "{}", serde_json::to_string(files).unwrap()),
    }
  }
}

/// Describes the shell command to run before `tauri dev`.
#[derive(Debug, PartialEq, Eq, Clone, Deserialize, Serialize)]
#[cfg_attr(feature = "schema", derive(JsonSchema))]
#[serde(rename_all = "camelCase", untagged)]
pub enum BeforeDevCommand {
  /// Run the given script with the default options.
  Script(String),
  /// Run the given script with custom options.
  ScriptWithOptions {
    /// The script to execute.
    script: String,
    /// The current working directory.
    cwd: Option<String>,
    /// Whether `tauri dev` should wait for the command to finish or not. Defaults to `false`.
    #[serde(default)]
    wait: bool,
  },
}

/// Describes a shell command to be executed when a CLI hook is triggered.
#[derive(Debug, PartialEq, Eq, Clone, Deserialize, Serialize)]
#[cfg_attr(feature = "schema", derive(JsonSchema))]
#[serde(rename_all = "camelCase", untagged)]
pub enum HookCommand {
  /// Run the given script with the default options.
  Script(String),
  /// Run the given script with custom options.
  ScriptWithOptions {
    /// The script to execute.
    script: String,
    /// The current working directory.
    cwd: Option<String>,
  },
}

/// The Build configuration object.
///
/// See more: https://tauri.app/v1/api/config#buildconfig
#[skip_serializing_none]
#[derive(Debug, PartialEq, Eq, Clone, Deserialize, Serialize)]
#[cfg_attr(feature = "schema", derive(JsonSchema))]
#[serde(rename_all = "camelCase", deny_unknown_fields)]
pub struct BuildConfig {
  /// The binary used to build and run the application.
  pub runner: Option<String>,
  /// The path to the application assets or URL to load in development.
  ///
  /// This is usually an URL to a dev server, which serves your application assets
  /// with live reloading. Most modern JavaScript bundlers provides a way to start a dev server by default.
  ///
  /// See [vite](https://vitejs.dev/guide/), [Webpack DevServer](https://webpack.js.org/configuration/dev-server/) and [sirv](https://github.com/lukeed/sirv)
  /// for examples on how to set up a dev server.
  #[serde(default = "default_dev_path", alias = "dev-path")]
  pub dev_path: AppUrl,
  /// The path to the application assets or URL to load in production.
  ///
  /// When a path relative to the configuration file is provided,
  /// it is read recursively and all files are embedded in the application binary.
  /// Tauri then looks for an `index.html` file unless you provide a custom window URL.
  ///
  /// You can also provide a list of paths to be embedded, which allows granular control over what files are added to the binary.
  /// In this case, all files are added to the root and you must reference it that way in your HTML files.
  ///
  /// When an URL is provided, the application won't have bundled assets
  /// and the application will load that URL by default.
  #[serde(default = "default_dist_dir", alias = "dist-dir")]
  pub dist_dir: AppUrl,
  /// A shell command to run before `tauri dev` kicks in.
  ///
  /// The TAURI_PLATFORM, TAURI_ARCH, TAURI_FAMILY, TAURI_PLATFORM_VERSION, TAURI_PLATFORM_TYPE and TAURI_DEBUG environment variables are set if you perform conditional compilation.
  #[serde(alias = "before-dev-command")]
  pub before_dev_command: Option<BeforeDevCommand>,
  /// A shell command to run before `tauri build` kicks in.
  ///
  /// The TAURI_PLATFORM, TAURI_ARCH, TAURI_FAMILY, TAURI_PLATFORM_VERSION, TAURI_PLATFORM_TYPE and TAURI_DEBUG environment variables are set if you perform conditional compilation.
  #[serde(alias = "before-build-command")]
  pub before_build_command: Option<HookCommand>,
  /// A shell command to run before the bundling phase in `tauri build` kicks in.
  ///
  /// The TAURI_PLATFORM, TAURI_ARCH, TAURI_FAMILY, TAURI_PLATFORM_VERSION, TAURI_PLATFORM_TYPE and TAURI_DEBUG environment variables are set if you perform conditional compilation.
  #[serde(alias = "before-bundle-command")]
  pub before_bundle_command: Option<HookCommand>,
  /// Features passed to `cargo` commands.
  pub features: Option<Vec<String>>,
  /// Whether we should inject the Tauri API on `window.__TAURI__` or not.
  #[serde(default, alias = "with-global-tauri")]
  pub with_global_tauri: bool,
}

impl Default for BuildConfig {
  fn default() -> Self {
    Self {
      runner: None,
      dev_path: default_dev_path(),
      dist_dir: default_dist_dir(),
      before_dev_command: None,
      before_build_command: None,
      before_bundle_command: None,
      features: None,
      with_global_tauri: false,
    }
  }
}

fn default_dev_path() -> AppUrl {
  AppUrl::Url(WindowUrl::External(
    Url::parse("http://localhost:8080").unwrap(),
  ))
}

fn default_dist_dir() -> AppUrl {
  AppUrl::Url(WindowUrl::App("../dist".into()))
}

#[derive(Debug, PartialEq, Eq)]
struct PackageVersion(String);

impl<'d> serde::Deserialize<'d> for PackageVersion {
  fn deserialize<D: Deserializer<'d>>(deserializer: D) -> Result<PackageVersion, D::Error> {
    struct PackageVersionVisitor;

    impl<'d> Visitor<'d> for PackageVersionVisitor {
      type Value = PackageVersion;

      fn expecting(&self, formatter: &mut fmt::Formatter<'_>) -> fmt::Result {
        write!(
          formatter,
          "a semver string or a path to a package.json file"
        )
      }

      fn visit_str<E: DeError>(self, value: &str) -> Result<PackageVersion, E> {
        let path = PathBuf::from(value);
        if path.exists() {
          let json_str = read_to_string(&path)
            .map_err(|e| DeError::custom(format!("failed to read version JSON file: {e}")))?;
          let package_json: serde_json::Value = serde_json::from_str(&json_str)
            .map_err(|e| DeError::custom(format!("failed to read version JSON file: {e}")))?;
          if let Some(obj) = package_json.as_object() {
            let version = obj
              .get("version")
              .ok_or_else(|| DeError::custom("JSON must contain a `version` field"))?
              .as_str()
              .ok_or_else(|| {
                DeError::custom(format!("`{} > version` must be a string", path.display()))
              })?;
            Ok(PackageVersion(
              Version::from_str(version)
                .map_err(|_| DeError::custom("`package > version` must be a semver string"))?
                .to_string(),
            ))
          } else {
            Err(DeError::custom(
              "`package > version` value is not a path to a JSON object",
            ))
          }
        } else {
          Ok(PackageVersion(
            Version::from_str(value)
              .map_err(|_| DeError::custom("`package > version` must be a semver string"))?
              .to_string(),
          ))
        }
      }
    }

    deserializer.deserialize_string(PackageVersionVisitor {})
  }
}

/// The package configuration.
///
/// See more: https://tauri.app/v1/api/config#packageconfig
#[derive(Debug, Clone, Default, PartialEq, Eq, Deserialize, Serialize)]
#[cfg_attr(feature = "schema", derive(JsonSchema))]
#[serde(rename_all = "camelCase", deny_unknown_fields)]
pub struct PackageConfig {
  /// App name.
  #[serde(alias = "product-name")]
  #[cfg_attr(feature = "schema", validate(regex(pattern = "^[^/\\:*?\"<>|]+$")))]
  pub product_name: Option<String>,
  /// App version. It is a semver version number or a path to a `package.json` file containing the `version` field.
  #[serde(deserialize_with = "version_deserializer", default)]
  pub version: Option<String>,
}

fn version_deserializer<'de, D>(deserializer: D) -> Result<Option<String>, D::Error>
where
  D: Deserializer<'de>,
{
  Option::<PackageVersion>::deserialize(deserializer).map(|v| v.map(|v| v.0))
}

impl PackageConfig {
  /// The binary name.
  #[allow(dead_code)]
  pub fn binary_name(&self) -> Option<String> {
    #[cfg(target_os = "linux")]
    {
      self.product_name.as_ref().map(|n| n.to_kebab_case())
    }
    #[cfg(not(target_os = "linux"))]
    {
      self.product_name.clone()
    }
  }
}

/// The Tauri configuration object.
/// It is read from a file where you can define your frontend assets,
/// configure the bundler and define a system tray.
///
/// The configuration file is generated by the
/// [`tauri init`](https://tauri.app/v1/api/cli#init) command that lives in
/// your Tauri application source directory (src-tauri).
///
/// Once generated, you may modify it at will to customize your Tauri application.
///
/// ## File Formats
///
/// By default, the configuration is defined as a JSON file named `tauri.conf.json`.
///
/// Tauri also supports JSON5 and TOML files via the `config-json5` and `config-toml` Cargo features, respectively.
/// The JSON5 file name must be either `tauri.conf.json` or `tauri.conf.json5`.
/// The TOML file name is `Tauri.toml`.
///
/// ## Platform-Specific Configuration
///
/// In addition to the default configuration file, Tauri can
/// read a platform-specific configuration from `tauri.linux.conf.json`,
/// `tauri.windows.conf.json`, `tauri.macos.conf.json`, `tauri.android.conf.json` and `tauri.ios.conf.json`
/// (or `Tauri.linux.toml`, `Tauri.windows.toml`, `Tauri.macos.toml`, `Tauri.android.toml` and `Tauri.ios.toml` if the `Tauri.toml` format is used),
/// which gets merged with the main configuration object.
///
/// ## Configuration Structure
///
/// The configuration is composed of the following objects:
///
/// - [`package`](#packageconfig): Package settings
/// - [`tauri`](#tauriconfig): The Tauri config
/// - [`build`](#buildconfig): The build configuration
/// - [`plugins`](#pluginconfig): The plugins config
///
/// ```json title="Example tauri.config.json file"
/// {
///   "build": {
///     "beforeBuildCommand": "",
///     "beforeDevCommand": "",
///     "devPath": "../dist",
///     "distDir": "../dist"
///   },
///   "package": {
///     "productName": "tauri-app",
///     "version": "0.1.0"
///   },
///   "tauri": {
///     "bundle": {},
///     "security": {
///       "csp": null
///     },
///     "windows": [
///       {
///         "fullscreen": false,
///         "height": 600,
///         "resizable": true,
///         "title": "Tauri App",
///         "width": 800
///       }
///     ]
///   }
/// }
/// ```
#[skip_serializing_none]
#[derive(Debug, Default, PartialEq, Clone, Deserialize, Serialize)]
#[cfg_attr(feature = "schema", derive(JsonSchema))]
#[serde(rename_all = "camelCase", deny_unknown_fields)]
pub struct Config {
  /// The JSON schema for the Tauri config.
  #[serde(rename = "$schema")]
  pub schema: Option<String>,
  /// Package settings.
  #[serde(default)]
  pub package: PackageConfig,
  /// The Tauri configuration.
  #[serde(default)]
  pub tauri: TauriConfig,
  /// The build configuration.
  #[serde(default = "default_build")]
  pub build: BuildConfig,
  /// The plugins config.
  #[serde(default)]
  pub plugins: PluginConfig,
}

/// The plugin configs holds a HashMap mapping a plugin name to its configuration object.
///
/// See more: https://tauri.app/v1/api/config#pluginconfig
#[derive(Debug, Clone, Default, PartialEq, Eq, Deserialize, Serialize)]
#[cfg_attr(feature = "schema", derive(JsonSchema))]
pub struct PluginConfig(pub HashMap<String, JsonValue>);

fn default_build() -> BuildConfig {
  BuildConfig {
    runner: None,
    dev_path: default_dev_path(),
    dist_dir: default_dist_dir(),
    before_dev_command: None,
    before_build_command: None,
    before_bundle_command: None,
    features: None,
    with_global_tauri: false,
  }
}

/// Implement `ToTokens` for all config structs, allowing a literal `Config` to be built.
///
/// This allows for a build script to output the values in a `Config` to a `TokenStream`, which can
/// then be consumed by another crate. Useful for passing a config to both the build script and the
/// application using tauri while only parsing it once (in the build script).
#[cfg(feature = "build")]
mod build {
  use std::{convert::identity, path::Path};

  use proc_macro2::TokenStream;
  use quote::{quote, ToTokens, TokenStreamExt};

  use super::*;

  use serde_json::Value as JsonValue;

  /// Create a `String` constructor `TokenStream`.
  ///
  /// e.g. `"Hello World" -> String::from("Hello World").
  /// This takes a `&String` to reduce casting all the `&String` -> `&str` manually.
  fn str_lit(s: impl AsRef<str>) -> TokenStream {
    let s = s.as_ref();
    quote! { #s.into() }
  }

  /// Create an `Option` constructor `TokenStream`.
  fn opt_lit(item: Option<&impl ToTokens>) -> TokenStream {
    match item {
      None => quote! { ::core::option::Option::None },
      Some(item) => quote! { ::core::option::Option::Some(#item) },
    }
  }

  /// Helper function to combine an `opt_lit` with `str_lit`.
  fn opt_str_lit(item: Option<impl AsRef<str>>) -> TokenStream {
    opt_lit(item.map(str_lit).as_ref())
  }

  /// Helper function to combine an `opt_lit` with a list of `str_lit`
  fn opt_vec_str_lit(item: Option<impl IntoIterator<Item = impl AsRef<str>>>) -> TokenStream {
    opt_lit(item.map(|list| vec_lit(list, str_lit)).as_ref())
  }

  /// Create a `Vec` constructor, mapping items with a function that spits out `TokenStream`s.
  fn vec_lit<Raw, Tokens>(
    list: impl IntoIterator<Item = Raw>,
    map: impl Fn(Raw) -> Tokens,
  ) -> TokenStream
  where
    Tokens: ToTokens,
  {
    let items = list.into_iter().map(map);
    quote! { vec![#(#items),*] }
  }

  /// Create a `PathBuf` constructor `TokenStream`.
  ///
  /// e.g. `"Hello World" -> String::from("Hello World").
  fn path_buf_lit(s: impl AsRef<Path>) -> TokenStream {
    let s = s.as_ref().to_string_lossy().into_owned();
    quote! { ::std::path::PathBuf::from(#s) }
  }

  /// Creates a `Url` constructor `TokenStream`.
  fn url_lit(url: &Url) -> TokenStream {
    let url = url.as_str();
    quote! { #url.parse().unwrap() }
  }

  /// Create a map constructor, mapping keys and values with other `TokenStream`s.
  ///
  /// This function is pretty generic because the types of keys AND values get transformed.
  fn map_lit<Map, Key, Value, TokenStreamKey, TokenStreamValue, FuncKey, FuncValue>(
    map_type: TokenStream,
    map: Map,
    map_key: FuncKey,
    map_value: FuncValue,
  ) -> TokenStream
  where
    <Map as IntoIterator>::IntoIter: ExactSizeIterator,
    Map: IntoIterator<Item = (Key, Value)>,
    TokenStreamKey: ToTokens,
    TokenStreamValue: ToTokens,
    FuncKey: Fn(Key) -> TokenStreamKey,
    FuncValue: Fn(Value) -> TokenStreamValue,
  {
    let ident = quote::format_ident!("map");
    let map = map.into_iter();

    if map.len() > 0 {
      let items = map.map(|(key, value)| {
        let key = map_key(key);
        let value = map_value(value);
        quote! { #ident.insert(#key, #value); }
      });

      quote! {{
        let mut #ident = #map_type::new();
        #(#items)*
        #ident
      }}
    } else {
      quote! { #map_type::new() }
    }
  }

  /// Create a `serde_json::Value` variant `TokenStream` for a number
  fn json_value_number_lit(num: &serde_json::Number) -> TokenStream {
    // See https://docs.rs/serde_json/1/serde_json/struct.Number.html for guarantees
    let prefix = quote! { ::serde_json::Value };
    if num.is_u64() {
      // guaranteed u64
      let num = num.as_u64().unwrap();
      quote! { #prefix::Number(#num.into()) }
    } else if num.is_i64() {
      // guaranteed i64
      let num = num.as_i64().unwrap();
      quote! { #prefix::Number(#num.into()) }
    } else if num.is_f64() {
      // guaranteed f64
      let num = num.as_f64().unwrap();
      quote! { #prefix::Number(#num.into()) }
    } else {
      // invalid number
      quote! { #prefix::Null }
    }
  }

  /// Create a `serde_json::Value` constructor `TokenStream`
  fn json_value_lit(jv: &JsonValue) -> TokenStream {
    let prefix = quote! { ::serde_json::Value };

    match jv {
      JsonValue::Null => quote! { #prefix::Null },
      JsonValue::Bool(bool) => quote! { #prefix::Bool(#bool) },
      JsonValue::Number(number) => json_value_number_lit(number),
      JsonValue::String(str) => {
        let s = str_lit(str);
        quote! { #prefix::String(#s) }
      }
      JsonValue::Array(vec) => {
        let items = vec.iter().map(json_value_lit);
        quote! { #prefix::Array(vec![#(#items),*]) }
      }
      JsonValue::Object(map) => {
        let map = map_lit(quote! { ::serde_json::Map }, map, str_lit, json_value_lit);
        quote! { #prefix::Object(#map) }
      }
    }
  }

  /// Write a `TokenStream` of the `$struct`'s fields to the `$tokens`.
  ///
  /// All fields must represent a binding of the same name that implements `ToTokens`.
  macro_rules! literal_struct {
    ($tokens:ident, $struct:ident, $($field:ident),+) => {
      $tokens.append_all(quote! {
        ::tauri::utils::config::$struct {
          $($field: #$field),+
        }
      })
    };
  }

  impl ToTokens for WindowUrl {
    fn to_tokens(&self, tokens: &mut TokenStream) {
      let prefix = quote! { ::tauri::utils::config::WindowUrl };

      tokens.append_all(match self {
        Self::App(path) => {
          let path = path_buf_lit(path);
          quote! { #prefix::App(#path) }
        }
        Self::External(url) => {
          let url = url_lit(url);
          quote! { #prefix::External(#url) }
        }
      })
    }
  }

  impl ToTokens for crate::Theme {
    fn to_tokens(&self, tokens: &mut TokenStream) {
      let prefix = quote! { ::tauri::utils::Theme };

      tokens.append_all(match self {
        Self::Light => quote! { #prefix::Light },
        Self::Dark => quote! { #prefix::Dark },
      })
    }
  }

  impl ToTokens for Color {
    fn to_tokens(&self, tokens: &mut TokenStream) {
      let Color(r, g, b, a) = self;
      tokens.append_all(quote! {::tauri::utils::Color(#r,#g,#b,#a)});
    }
  }
  impl ToTokens for WindowEffectsConfig {
    fn to_tokens(&self, tokens: &mut TokenStream) {
      let effects = vec_lit(self.effects.clone(), |d| d);
      let state = opt_lit(self.state.as_ref());
      let radius = opt_lit(self.radius.as_ref());
      let color = opt_lit(self.color.as_ref());

      literal_struct!(tokens, WindowEffectsConfig, effects, state, radius, color)
    }
  }

  impl ToTokens for crate::TitleBarStyle {
    fn to_tokens(&self, tokens: &mut TokenStream) {
      let prefix = quote! { ::tauri::utils::TitleBarStyle };

      tokens.append_all(match self {
        Self::Visible => quote! { #prefix::Visible },
        Self::Transparent => quote! { #prefix::Transparent },
        Self::Overlay => quote! { #prefix::Overlay },
      })
    }
  }

  impl ToTokens for crate::WindowEffect {
    fn to_tokens(&self, tokens: &mut TokenStream) {
      let prefix = quote! { ::tauri::utils::WindowEffect };

      #[allow(deprecated)]
      tokens.append_all(match self {
        WindowEffect::AppearanceBased => quote! { #prefix::AppearanceBased},
        WindowEffect::Light => quote! { #prefix::Light},
        WindowEffect::Dark => quote! { #prefix::Dark},
        WindowEffect::MediumLight => quote! { #prefix::MediumLight},
        WindowEffect::UltraDark => quote! { #prefix::UltraDark},
        WindowEffect::Titlebar => quote! { #prefix::Titlebar},
        WindowEffect::Selection => quote! { #prefix::Selection},
        WindowEffect::Menu => quote! { #prefix::Menu},
        WindowEffect::Popover => quote! { #prefix::Popover},
        WindowEffect::Sidebar => quote! { #prefix::Sidebar},
        WindowEffect::HeaderView => quote! { #prefix::HeaderView},
        WindowEffect::Sheet => quote! { #prefix::Sheet},
        WindowEffect::WindowBackground => quote! { #prefix::WindowBackground},
        WindowEffect::HudWindow => quote! { #prefix::HudWindow},
        WindowEffect::FullScreenUI => quote! { #prefix::FullScreenUI},
        WindowEffect::Tooltip => quote! { #prefix::Tooltip},
        WindowEffect::ContentBackground => quote! { #prefix::ContentBackground},
        WindowEffect::UnderWindowBackground => quote! { #prefix::UnderWindowBackground},
        WindowEffect::UnderPageBackground => quote! { #prefix::UnderPageBackground},
        WindowEffect::Mica => quote! { #prefix::Mica},
        WindowEffect::Blur => quote! { #prefix::Blur},
        WindowEffect::Acrylic => quote! { #prefix::Acrylic},
      })
    }
  }

  impl ToTokens for crate::WindowEffectState {
    fn to_tokens(&self, tokens: &mut TokenStream) {
      let prefix = quote! { ::tauri::utils::WindowEffectState };

      #[allow(deprecated)]
      tokens.append_all(match self {
        WindowEffectState::Active => quote! { #prefix::Active},
        WindowEffectState::FollowsWindowActiveState => quote! { #prefix::FollowsWindowActiveState},
        WindowEffectState::Inactive => quote! { #prefix::Inactive},
      })
    }
  }

  impl ToTokens for WindowConfig {
    fn to_tokens(&self, tokens: &mut TokenStream) {
      let label = str_lit(&self.label);
      let url = &self.url;
      let user_agent = opt_str_lit(self.user_agent.as_ref());
      let file_drop_enabled = self.file_drop_enabled;
      let center = self.center;
      let x = opt_lit(self.x.as_ref());
      let y = opt_lit(self.y.as_ref());
      let width = self.width;
      let height = self.height;
      let min_width = opt_lit(self.min_width.as_ref());
      let min_height = opt_lit(self.min_height.as_ref());
      let max_width = opt_lit(self.max_width.as_ref());
      let max_height = opt_lit(self.max_height.as_ref());
      let resizable = self.resizable;
      let title = str_lit(&self.title);
      let fullscreen = self.fullscreen;
      let focus = self.focus;
      let transparent = self.transparent;
      let maximized = self.maximized;
      let visible = self.visible;
      let decorations = self.decorations;
      let always_on_top = self.always_on_top;
      let content_protected = self.content_protected;
      let skip_taskbar = self.skip_taskbar;
      let theme = opt_lit(self.theme.as_ref());
      let title_bar_style = &self.title_bar_style;
      let hidden_title = self.hidden_title;
      let accept_first_mouse = self.accept_first_mouse;
      let tabbing_identifier = opt_str_lit(self.tabbing_identifier.as_ref());
      let additional_browser_args = opt_str_lit(self.additional_browser_args.as_ref());
      let shadow = self.shadow;
      let window_effects = opt_lit(self.window_effects.as_ref());

      literal_struct!(
        tokens,
        WindowConfig,
        label,
        url,
        user_agent,
        file_drop_enabled,
        center,
        x,
        y,
        width,
        height,
        min_width,
        min_height,
        max_width,
        max_height,
        resizable,
        title,
        fullscreen,
        focus,
        transparent,
        maximized,
        visible,
        decorations,
        always_on_top,
        content_protected,
        skip_taskbar,
        theme,
        title_bar_style,
        hidden_title,
        accept_first_mouse,
        tabbing_identifier,
        additional_browser_args,
        shadow,
        window_effects
      );
    }
  }

  impl ToTokens for PatternKind {
    fn to_tokens(&self, tokens: &mut TokenStream) {
      let prefix = quote! { ::tauri::utils::config::PatternKind };

      tokens.append_all(match self {
        Self::Brownfield => quote! { #prefix::Brownfield },
        #[cfg(not(feature = "isolation"))]
        Self::Isolation { dir: _ } => quote! { #prefix::Brownfield },
        #[cfg(feature = "isolation")]
        Self::Isolation { dir } => {
          let dir = path_buf_lit(dir);
          quote! { #prefix::Isolation { dir: #dir } }
        }
      })
    }
  }

  impl ToTokens for WebviewInstallMode {
    fn to_tokens(&self, tokens: &mut TokenStream) {
      let prefix = quote! { ::tauri::utils::config::WebviewInstallMode };

      tokens.append_all(match self {
        Self::Skip => quote! { #prefix::Skip },
        Self::DownloadBootstrapper { silent } => {
          quote! { #prefix::DownloadBootstrapper { silent: #silent } }
        }
        Self::EmbedBootstrapper { silent } => {
          quote! { #prefix::EmbedBootstrapper { silent: #silent } }
        }
        Self::OfflineInstaller { silent } => {
          quote! { #prefix::OfflineInstaller { silent: #silent } }
        }
        Self::FixedRuntime { path } => {
          let path = path_buf_lit(path);
          quote! { #prefix::FixedRuntime { path: #path } }
        }
      })
    }
  }

  impl ToTokens for WindowsConfig {
    fn to_tokens(&self, tokens: &mut TokenStream) {
      let webview_install_mode = if let Some(fixed_runtime_path) = &self.webview_fixed_runtime_path
      {
        WebviewInstallMode::FixedRuntime {
          path: fixed_runtime_path.clone(),
        }
      } else {
        self.webview_install_mode.clone()
      };
      tokens.append_all(quote! { ::tauri::utils::config::WindowsConfig {
        webview_install_mode: #webview_install_mode,
        ..Default::default()
      }})
    }
  }

  impl ToTokens for UpdaterConfig {
    fn to_tokens(&self, tokens: &mut TokenStream) {
      let active = self.active;
      let pubkey = str_lit(&self.pubkey);
      let windows = &self.windows;

      literal_struct!(tokens, UpdaterConfig, active, pubkey, windows);
    }
  }

  impl ToTokens for BundleConfig {
    fn to_tokens(&self, tokens: &mut TokenStream) {
      let identifier = str_lit(&self.identifier);
      let publisher = quote!(None);
      let icon = vec_lit(&self.icon, str_lit);
      let active = self.active;
      let targets = quote!(Default::default());
      let resources = quote!(None);
      let copyright = quote!(None);
      let category = quote!(None);
      let short_description = quote!(None);
      let long_description = quote!(None);
      let appimage = quote!(Default::default());
      let deb = quote!(Default::default());
      let macos = quote!(Default::default());
      let external_bin = opt_vec_str_lit(self.external_bin.as_ref());
      let windows = &self.windows;
      let ios = quote!(Default::default());
      let android = quote!(Default::default());
      let updater = &self.updater;

      literal_struct!(
        tokens,
        BundleConfig,
        active,
        identifier,
        publisher,
        icon,
        targets,
        resources,
        copyright,
        category,
        short_description,
        long_description,
        appimage,
        deb,
        macos,
        external_bin,
        windows,
        ios,
        android,
        updater
      );
    }
  }

  impl ToTokens for AppUrl {
    fn to_tokens(&self, tokens: &mut TokenStream) {
      let prefix = quote! { ::tauri::utils::config::AppUrl };

      tokens.append_all(match self {
        Self::Url(url) => {
          quote! { #prefix::Url(#url) }
        }
        Self::Files(files) => {
          let files = vec_lit(files, path_buf_lit);
          quote! { #prefix::Files(#files) }
        }
      })
    }
  }

  impl ToTokens for BuildConfig {
    fn to_tokens(&self, tokens: &mut TokenStream) {
      let dev_path = &self.dev_path;
      let dist_dir = &self.dist_dir;
      let with_global_tauri = self.with_global_tauri;
      let runner = quote!(None);
      let before_dev_command = quote!(None);
      let before_build_command = quote!(None);
      let before_bundle_command = quote!(None);
      let features = quote!(None);

      literal_struct!(
        tokens,
        BuildConfig,
        runner,
        dev_path,
        dist_dir,
        with_global_tauri,
        before_dev_command,
        before_build_command,
        before_bundle_command,
        features
      );
    }
  }

  impl ToTokens for WindowsUpdateInstallMode {
    fn to_tokens(&self, tokens: &mut TokenStream) {
      let prefix = quote! { ::tauri::utils::config::WindowsUpdateInstallMode };

      tokens.append_all(match self {
        Self::BasicUi => quote! { #prefix::BasicUi },
        Self::Quiet => quote! { #prefix::Quiet },
        Self::Passive => quote! { #prefix::Passive },
      })
    }
  }

  impl ToTokens for UpdaterWindowsConfig {
    fn to_tokens(&self, tokens: &mut TokenStream) {
      let install_mode = &self.install_mode;
      literal_struct!(tokens, UpdaterWindowsConfig, install_mode);
    }
  }

  impl ToTokens for CspDirectiveSources {
    fn to_tokens(&self, tokens: &mut TokenStream) {
      let prefix = quote! { ::tauri::utils::config::CspDirectiveSources };

      tokens.append_all(match self {
        Self::Inline(sources) => {
          let sources = sources.as_str();
          quote!(#prefix::Inline(#sources.into()))
        }
        Self::List(list) => {
          let list = vec_lit(list, str_lit);
          quote!(#prefix::List(#list))
        }
      })
    }
  }

  impl ToTokens for Csp {
    fn to_tokens(&self, tokens: &mut TokenStream) {
      let prefix = quote! { ::tauri::utils::config::Csp };

      tokens.append_all(match self {
        Self::Policy(policy) => {
          let policy = policy.as_str();
          quote!(#prefix::Policy(#policy.into()))
        }
        Self::DirectiveMap(list) => {
          let map = map_lit(
            quote! { ::std::collections::HashMap },
            list,
            str_lit,
            identity,
          );
          quote!(#prefix::DirectiveMap(#map))
        }
      })
    }
  }

  impl ToTokens for DisabledCspModificationKind {
    fn to_tokens(&self, tokens: &mut TokenStream) {
      let prefix = quote! { ::tauri::utils::config::DisabledCspModificationKind };

      tokens.append_all(match self {
        Self::Flag(flag) => {
          quote! { #prefix::Flag(#flag) }
        }
        Self::List(directives) => {
          let directives = vec_lit(directives, str_lit);
          quote! { #prefix::List(#directives) }
        }
      });
    }
  }

  impl ToTokens for RemoteDomainAccessScope {
    fn to_tokens(&self, tokens: &mut TokenStream) {
      let scheme = opt_str_lit(self.scheme.as_ref());
      let domain = str_lit(&self.domain);
      let windows = vec_lit(&self.windows, str_lit);
      let plugins = vec_lit(&self.plugins, str_lit);

      literal_struct!(
        tokens,
        RemoteDomainAccessScope,
        scheme,
        domain,
        windows,
        plugins
      );
    }
  }

  impl ToTokens for SecurityConfig {
    fn to_tokens(&self, tokens: &mut TokenStream) {
      let csp = opt_lit(self.csp.as_ref());
      let dev_csp = opt_lit(self.dev_csp.as_ref());
      let freeze_prototype = self.freeze_prototype;
      let dangerous_disable_asset_csp_modification = &self.dangerous_disable_asset_csp_modification;
      let dangerous_remote_domain_ipc_access =
        vec_lit(&self.dangerous_remote_domain_ipc_access, identity);
      let asset_protocol = &self.asset_protocol;

      literal_struct!(
        tokens,
        SecurityConfig,
        csp,
        dev_csp,
        freeze_prototype,
        dangerous_disable_asset_csp_modification,
        dangerous_remote_domain_ipc_access,
        asset_protocol
      );
    }
  }

  impl ToTokens for SystemTrayConfig {
    fn to_tokens(&self, tokens: &mut TokenStream) {
      let icon_as_template = self.icon_as_template;
      let menu_on_left_click = self.menu_on_left_click;
      let icon_path = path_buf_lit(&self.icon_path);
      let title = opt_str_lit(self.title.as_ref());
      literal_struct!(
        tokens,
        SystemTrayConfig,
        icon_path,
        icon_as_template,
        menu_on_left_click,
        title
      );
    }
  }

  impl ToTokens for FsScope {
    fn to_tokens(&self, tokens: &mut TokenStream) {
      let prefix = quote! { ::tauri::utils::config::FsScope };

      tokens.append_all(match self {
        Self::AllowedPaths(allow) => {
          let allowed_paths = vec_lit(allow, path_buf_lit);
          quote! { #prefix::AllowedPaths(#allowed_paths) }
        }
        Self::Scope { allow, deny } => {
          let allow = vec_lit(allow, path_buf_lit);
          let deny = vec_lit(deny, path_buf_lit);
          quote! { #prefix::Scope { allow: #allow, deny: #deny } }
        }
      });
    }
  }

<<<<<<< HEAD
  impl ToTokens for FsAllowlistConfig {
    fn to_tokens(&self, tokens: &mut TokenStream) {
      let scope = &self.scope;
      tokens.append_all(
        quote! { ::tauri::utils::config::FsAllowlistConfig { scope: #scope, ..Default::default() } },
      )
    }
  }

  impl ToTokens for ProtocolAllowlistConfig {
    fn to_tokens(&self, tokens: &mut TokenStream) {
      let asset_scope = &self.asset_scope;
      tokens.append_all(quote! { ::tauri::utils::config::ProtocolAllowlistConfig { asset_scope: #asset_scope, ..Default::default() } })
    }
  }

  impl ToTokens for HttpAllowlistScope {
    fn to_tokens(&self, tokens: &mut TokenStream) {
      let allowed_urls = vec_lit(&self.0, url_lit);
      tokens.append_all(quote! { ::tauri::utils::config::HttpAllowlistScope(#allowed_urls) })
    }
  }

  impl ToTokens for HttpAllowlistConfig {
    fn to_tokens(&self, tokens: &mut TokenStream) {
      let scope = &self.scope;
      tokens.append_all(quote! { ::tauri::utils::config::HttpAllowlistConfig { scope: #scope, ..Default::default() } })
    }
  }

  impl ToTokens for ShellAllowedCommand {
    fn to_tokens(&self, tokens: &mut TokenStream) {
      let name = str_lit(&self.name);
      let command = path_buf_lit(&self.command);
      let args = &self.args;
      let sidecar = &self.sidecar;

      literal_struct!(tokens, ShellAllowedCommand, name, command, args, sidecar);
    }
  }

  impl ToTokens for ShellAllowedArgs {
    fn to_tokens(&self, tokens: &mut TokenStream) {
      let prefix = quote! { ::tauri::utils::config::ShellAllowedArgs };

      tokens.append_all(match self {
        Self::Flag(flag) => quote!(#prefix::Flag(#flag)),
        Self::List(list) => {
          let list = vec_lit(list, identity);
          quote!(#prefix::List(#list))
        }
      })
    }
  }

  impl ToTokens for ShellAllowedArg {
    fn to_tokens(&self, tokens: &mut TokenStream) {
      let prefix = quote! { ::tauri::utils::config::ShellAllowedArg };

      tokens.append_all(match self {
        Self::Fixed(fixed) => {
          let fixed = str_lit(fixed);
          quote!(#prefix::Fixed(#fixed))
        }
        Self::Var { validator } => {
          let validator = str_lit(validator);
          quote!(#prefix::Var { validator: #validator })
        }
      })
    }
  }

  impl ToTokens for ShellAllowlistOpen {
    fn to_tokens(&self, tokens: &mut TokenStream) {
      let prefix = quote! { ::tauri::utils::config::ShellAllowlistOpen };

      tokens.append_all(match self {
        Self::Flag(flag) => quote!(#prefix::Flag(#flag)),
        Self::Validate(regex) => quote!(#prefix::Validate(#regex)),
      })
    }
  }

  impl ToTokens for ShellAllowlistScope {
    fn to_tokens(&self, tokens: &mut TokenStream) {
      let allowed_commands = vec_lit(&self.0, identity);
      tokens.append_all(quote! { ::tauri::utils::config::ShellAllowlistScope(#allowed_commands) })
    }
  }

  impl ToTokens for ShellAllowlistConfig {
=======
  impl ToTokens for AssetProtocolConfig {
>>>>>>> a28fdf7e
    fn to_tokens(&self, tokens: &mut TokenStream) {
      let scope = &self.scope;
      tokens.append_all(quote! { ::tauri::utils::config::AssetProtocolConfig { scope: #scope, ..Default::default() } })
    }
  }

  impl ToTokens for TauriConfig {
    fn to_tokens(&self, tokens: &mut TokenStream) {
      let pattern = &self.pattern;
      let windows = vec_lit(&self.windows, identity);
      let bundle = &self.bundle;
      let security = &self.security;
      let system_tray = opt_lit(self.system_tray.as_ref());
      let macos_private_api = self.macos_private_api;

      literal_struct!(
        tokens,
        TauriConfig,
        pattern,
        windows,
        bundle,
        security,
        system_tray,
        macos_private_api
      );
    }
  }

  impl ToTokens for PluginConfig {
    fn to_tokens(&self, tokens: &mut TokenStream) {
      let config = map_lit(
        quote! { ::std::collections::HashMap },
        &self.0,
        str_lit,
        json_value_lit,
      );
      tokens.append_all(quote! { ::tauri::utils::config::PluginConfig(#config) })
    }
  }

  impl ToTokens for PackageConfig {
    fn to_tokens(&self, tokens: &mut TokenStream) {
      let product_name = opt_str_lit(self.product_name.as_ref());
      let version = opt_str_lit(self.version.as_ref());

      literal_struct!(tokens, PackageConfig, product_name, version);
    }
  }

  impl ToTokens for Config {
    fn to_tokens(&self, tokens: &mut TokenStream) {
      let schema = quote!(None);
      let package = &self.package;
      let tauri = &self.tauri;
      let build = &self.build;
      let plugins = &self.plugins;

      literal_struct!(tokens, Config, schema, package, tauri, build, plugins);
    }
  }
}

#[cfg(test)]
mod test {
  use super::*;

  // TODO: create a test that compares a config to a json config

  #[test]
  // test all of the default functions
  fn test_defaults() {
    // get default tauri config
    let t_config = TauriConfig::default();
    // get default build config
    let b_config = BuildConfig::default();
    // get default dev path
    let d_path = default_dev_path();
    // get default window
    let d_windows: Vec<WindowConfig> = vec![];
    // get default bundle
    let d_bundle = BundleConfig::default();

    // create a tauri config.
    let tauri = TauriConfig {
      pattern: Default::default(),
      windows: vec![],
      bundle: BundleConfig {
        active: false,
        targets: Default::default(),
        identifier: String::from(""),
        publisher: None,
        icon: Vec::new(),
        resources: None,
        copyright: None,
        category: None,
        short_description: None,
        long_description: None,
        appimage: Default::default(),
        deb: Default::default(),
        macos: Default::default(),
        external_bin: None,
        windows: Default::default(),
        ios: Default::default(),
        android: Default::default(),
        updater: Default::default(),
      },
      security: SecurityConfig {
        csp: None,
        dev_csp: None,
        freeze_prototype: false,
        dangerous_disable_asset_csp_modification: DisabledCspModificationKind::Flag(false),
        dangerous_remote_domain_ipc_access: Vec::new(),
        asset_protocol: AssetProtocolConfig::default(),
      },
      system_tray: None,
      macos_private_api: false,
    };

    // create a build config
    let build = BuildConfig {
      runner: None,
      dev_path: AppUrl::Url(WindowUrl::External(
        Url::parse("http://localhost:8080").unwrap(),
      )),
      dist_dir: AppUrl::Url(WindowUrl::App("../dist".into())),
      before_dev_command: None,
      before_build_command: None,
      before_bundle_command: None,
      features: None,
      with_global_tauri: false,
    };

    // test the configs
    assert_eq!(t_config, tauri);
    assert_eq!(b_config, build);
    assert_eq!(d_bundle, tauri.bundle);
    assert_eq!(
      d_path,
      AppUrl::Url(WindowUrl::External(
        Url::parse("http://localhost:8080").unwrap()
      ))
    );
    assert_eq!(d_windows, tauri.windows);
  }
}<|MERGE_RESOLUTION|>--- conflicted
+++ resolved
@@ -2444,101 +2444,7 @@
     }
   }
 
-<<<<<<< HEAD
-  impl ToTokens for FsAllowlistConfig {
-    fn to_tokens(&self, tokens: &mut TokenStream) {
-      let scope = &self.scope;
-      tokens.append_all(
-        quote! { ::tauri::utils::config::FsAllowlistConfig { scope: #scope, ..Default::default() } },
-      )
-    }
-  }
-
-  impl ToTokens for ProtocolAllowlistConfig {
-    fn to_tokens(&self, tokens: &mut TokenStream) {
-      let asset_scope = &self.asset_scope;
-      tokens.append_all(quote! { ::tauri::utils::config::ProtocolAllowlistConfig { asset_scope: #asset_scope, ..Default::default() } })
-    }
-  }
-
-  impl ToTokens for HttpAllowlistScope {
-    fn to_tokens(&self, tokens: &mut TokenStream) {
-      let allowed_urls = vec_lit(&self.0, url_lit);
-      tokens.append_all(quote! { ::tauri::utils::config::HttpAllowlistScope(#allowed_urls) })
-    }
-  }
-
-  impl ToTokens for HttpAllowlistConfig {
-    fn to_tokens(&self, tokens: &mut TokenStream) {
-      let scope = &self.scope;
-      tokens.append_all(quote! { ::tauri::utils::config::HttpAllowlistConfig { scope: #scope, ..Default::default() } })
-    }
-  }
-
-  impl ToTokens for ShellAllowedCommand {
-    fn to_tokens(&self, tokens: &mut TokenStream) {
-      let name = str_lit(&self.name);
-      let command = path_buf_lit(&self.command);
-      let args = &self.args;
-      let sidecar = &self.sidecar;
-
-      literal_struct!(tokens, ShellAllowedCommand, name, command, args, sidecar);
-    }
-  }
-
-  impl ToTokens for ShellAllowedArgs {
-    fn to_tokens(&self, tokens: &mut TokenStream) {
-      let prefix = quote! { ::tauri::utils::config::ShellAllowedArgs };
-
-      tokens.append_all(match self {
-        Self::Flag(flag) => quote!(#prefix::Flag(#flag)),
-        Self::List(list) => {
-          let list = vec_lit(list, identity);
-          quote!(#prefix::List(#list))
-        }
-      })
-    }
-  }
-
-  impl ToTokens for ShellAllowedArg {
-    fn to_tokens(&self, tokens: &mut TokenStream) {
-      let prefix = quote! { ::tauri::utils::config::ShellAllowedArg };
-
-      tokens.append_all(match self {
-        Self::Fixed(fixed) => {
-          let fixed = str_lit(fixed);
-          quote!(#prefix::Fixed(#fixed))
-        }
-        Self::Var { validator } => {
-          let validator = str_lit(validator);
-          quote!(#prefix::Var { validator: #validator })
-        }
-      })
-    }
-  }
-
-  impl ToTokens for ShellAllowlistOpen {
-    fn to_tokens(&self, tokens: &mut TokenStream) {
-      let prefix = quote! { ::tauri::utils::config::ShellAllowlistOpen };
-
-      tokens.append_all(match self {
-        Self::Flag(flag) => quote!(#prefix::Flag(#flag)),
-        Self::Validate(regex) => quote!(#prefix::Validate(#regex)),
-      })
-    }
-  }
-
-  impl ToTokens for ShellAllowlistScope {
-    fn to_tokens(&self, tokens: &mut TokenStream) {
-      let allowed_commands = vec_lit(&self.0, identity);
-      tokens.append_all(quote! { ::tauri::utils::config::ShellAllowlistScope(#allowed_commands) })
-    }
-  }
-
-  impl ToTokens for ShellAllowlistConfig {
-=======
   impl ToTokens for AssetProtocolConfig {
->>>>>>> a28fdf7e
     fn to_tokens(&self, tokens: &mut TokenStream) {
       let scope = &self.scope;
       tokens.append_all(quote! { ::tauri::utils::config::AssetProtocolConfig { scope: #scope, ..Default::default() } })
