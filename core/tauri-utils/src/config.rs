// Copyright 2019-2022 Tauri Programme within The Commons Conservancy
// SPDX-License-Identifier: Apache-2.0
// SPDX-License-Identifier: MIT

//! The Tauri configuration used at runtime.
//!
//! It is pulled from a `tauri.conf.json` file and the [`Config`] struct is generated at compile time.
//!
//! # Stability
//! This is a core functionality that is not considered part of the stable API.
//! If you use it, note that it may include breaking changes in the future.

#[cfg(target_os = "linux")]
use heck::ToKebabCase;
#[cfg(feature = "schema")]
use schemars::JsonSchema;
use semver::Version;
use serde::{
  de::{Deserializer, Error as DeError, Visitor},
  Deserialize, Serialize, Serializer,
};
use serde_json::Value as JsonValue;
use serde_with::skip_serializing_none;
use url::Url;

use std::{
  collections::HashMap,
  fmt::{self, Display},
  fs::read_to_string,
  path::PathBuf,
  str::FromStr,
};

/// Items to help with parsing content into a [`Config`].
pub mod parse;

use crate::TitleBarStyle;

pub use self::parse::parse;

/// An URL to open on a Tauri webview window.
#[derive(PartialEq, Eq, Debug, Clone, Deserialize, Serialize)]
#[cfg_attr(feature = "schema", derive(JsonSchema))]
#[serde(untagged)]
#[non_exhaustive]
pub enum WindowUrl {
  /// An external URL.
  External(Url),
  /// The path portion of an app URL.
  /// For instance, to load `tauri://localhost/users/john`,
  /// you can simply provide `users/john` in this configuration.
  App(PathBuf),
}

impl fmt::Display for WindowUrl {
  fn fmt(&self, f: &mut fmt::Formatter<'_>) -> fmt::Result {
    match self {
      Self::External(url) => write!(f, "{url}"),
      Self::App(path) => write!(f, "{}", path.display()),
    }
  }
}

impl Default for WindowUrl {
  fn default() -> Self {
    Self::App("index.html".into())
  }
}

/// A bundle referenced by tauri-bundler.
#[derive(Debug, PartialEq, Eq, Clone)]
#[cfg_attr(feature = "schema", derive(JsonSchema))]
#[cfg_attr(feature = "schema", schemars(rename_all = "lowercase"))]
pub enum BundleType {
  /// The debian bundle (.deb).
  Deb,
  /// The AppImage bundle (.appimage).
  AppImage,
  /// The Microsoft Installer bundle (.msi).
  Msi,
  /// The NSIS bundle (.exe).
  Nsis,
  /// The macOS application bundle (.app).
  App,
  /// The Apple Disk Image bundle (.dmg).
  Dmg,
  /// The Tauri updater bundle.
  Updater,
}

impl Display for BundleType {
  fn fmt(&self, f: &mut std::fmt::Formatter<'_>) -> std::fmt::Result {
    write!(
      f,
      "{}",
      match self {
        Self::Deb => "deb",
        Self::AppImage => "appimage",
        Self::Msi => "msi",
        Self::Nsis => "nsis",
        Self::App => "app",
        Self::Dmg => "dmg",
        Self::Updater => "updater",
      }
    )
  }
}

impl Serialize for BundleType {
  fn serialize<S>(&self, serializer: S) -> std::result::Result<S::Ok, S::Error>
  where
    S: Serializer,
  {
    serializer.serialize_str(self.to_string().as_ref())
  }
}

impl<'de> Deserialize<'de> for BundleType {
  fn deserialize<D>(deserializer: D) -> std::result::Result<Self, D::Error>
  where
    D: Deserializer<'de>,
  {
    let s = String::deserialize(deserializer)?;
    match s.to_lowercase().as_str() {
      "deb" => Ok(Self::Deb),
      "appimage" => Ok(Self::AppImage),
      "msi" => Ok(Self::Msi),
      "nsis" => Ok(Self::Nsis),
      "app" => Ok(Self::App),
      "dmg" => Ok(Self::Dmg),
      "updater" => Ok(Self::Updater),
      _ => Err(DeError::custom(format!("unknown bundle target '{s}'"))),
    }
  }
}

/// Targets to bundle. Each value is case insensitive.
#[derive(Debug, PartialEq, Eq, Clone)]
pub enum BundleTarget {
  /// Bundle all targets.
  All,
  /// A list of bundle targets.
  List(Vec<BundleType>),
  /// A single bundle target.
  One(BundleType),
}

#[cfg(feature = "schema")]
impl schemars::JsonSchema for BundleTarget {
  fn schema_name() -> std::string::String {
    "BundleTarget".to_owned()
  }

  fn json_schema(gen: &mut schemars::gen::SchemaGenerator) -> schemars::schema::Schema {
    let any_of = vec![
      schemars::schema::SchemaObject {
        enum_values: Some(vec!["all".into()]),
        metadata: Some(Box::new(schemars::schema::Metadata {
          description: Some("Bundle all targets.".to_owned()),
          ..Default::default()
        })),
        ..Default::default()
      }
      .into(),
      schemars::_private::apply_metadata(
        gen.subschema_for::<Vec<BundleType>>(),
        schemars::schema::Metadata {
          description: Some("A list of bundle targets.".to_owned()),
          ..Default::default()
        },
      ),
      schemars::_private::apply_metadata(
        gen.subschema_for::<BundleType>(),
        schemars::schema::Metadata {
          description: Some("A single bundle target.".to_owned()),
          ..Default::default()
        },
      ),
    ];

    schemars::schema::SchemaObject {
      subschemas: Some(Box::new(schemars::schema::SubschemaValidation {
        any_of: Some(any_of),
        ..Default::default()
      })),
      metadata: Some(Box::new(schemars::schema::Metadata {
        description: Some("Targets to bundle. Each value is case insensitive.".to_owned()),
        ..Default::default()
      })),
      ..Default::default()
    }
    .into()
  }
}

impl Default for BundleTarget {
  fn default() -> Self {
    Self::All
  }
}

impl Serialize for BundleTarget {
  fn serialize<S>(&self, serializer: S) -> std::result::Result<S::Ok, S::Error>
  where
    S: Serializer,
  {
    match self {
      Self::All => serializer.serialize_str("all"),
      Self::List(l) => l.serialize(serializer),
      Self::One(t) => serializer.serialize_str(t.to_string().as_ref()),
    }
  }
}

impl<'de> Deserialize<'de> for BundleTarget {
  fn deserialize<D>(deserializer: D) -> std::result::Result<Self, D::Error>
  where
    D: Deserializer<'de>,
  {
    #[derive(Deserialize, Serialize)]
    #[serde(untagged)]
    pub enum BundleTargetInner {
      List(Vec<BundleType>),
      One(BundleType),
      All(String),
    }

    match BundleTargetInner::deserialize(deserializer)? {
      BundleTargetInner::All(s) if s.to_lowercase() == "all" => Ok(Self::All),
      BundleTargetInner::All(t) => Err(DeError::custom(format!("invalid bundle type {t}"))),
      BundleTargetInner::List(l) => Ok(Self::List(l)),
      BundleTargetInner::One(t) => Ok(Self::One(t)),
    }
  }
}

impl BundleTarget {
  /// Gets the bundle targets as a [`Vec`]. The vector is empty when set to [`BundleTarget::All`].
  #[allow(dead_code)]
  pub fn to_vec(&self) -> Vec<BundleType> {
    match self {
      Self::All => vec![],
      Self::List(list) => list.clone(),
      Self::One(i) => vec![i.clone()],
    }
  }
}

/// Configuration for AppImage bundles.
#[derive(Debug, Default, PartialEq, Eq, Clone, Deserialize, Serialize)]
#[cfg_attr(feature = "schema", derive(JsonSchema))]
#[serde(rename_all = "camelCase", deny_unknown_fields)]
pub struct AppImageConfig {
  /// Include additional gstreamer dependencies needed for audio and video playback.
  /// This increases the bundle size by ~15-35MB depending on your build system.
  #[serde(default, alias = "bundle-media-framework")]
  pub bundle_media_framework: bool,
}

/// Configuration for Debian (.deb) bundles.
#[skip_serializing_none]
#[derive(Debug, Default, PartialEq, Eq, Clone, Deserialize, Serialize)]
#[cfg_attr(feature = "schema", derive(JsonSchema))]
#[serde(rename_all = "camelCase", deny_unknown_fields)]
pub struct DebConfig {
  /// The list of deb dependencies your application relies on.
  pub depends: Option<Vec<String>>,
  /// The files to include on the package.
  #[serde(default)]
  pub files: HashMap<PathBuf, PathBuf>,
}

fn de_minimum_system_version<'de, D>(deserializer: D) -> Result<Option<String>, D::Error>
where
  D: Deserializer<'de>,
{
  let version = Option::<String>::deserialize(deserializer)?;
  match version {
    Some(v) if v.is_empty() => Ok(minimum_system_version()),
    e => Ok(e),
  }
}

/// Configuration for the macOS bundles.
#[skip_serializing_none]
#[derive(Debug, PartialEq, Eq, Clone, Deserialize, Serialize)]
#[cfg_attr(feature = "schema", derive(JsonSchema))]
#[serde(rename_all = "camelCase", deny_unknown_fields)]
pub struct MacConfig {
  /// A list of strings indicating any macOS X frameworks that need to be bundled with the application.
  ///
  /// If a name is used, ".framework" must be omitted and it will look for standard install locations. You may also use a path to a specific framework.
  pub frameworks: Option<Vec<String>>,
  /// A version string indicating the minimum macOS X version that the bundled application supports. Defaults to `10.13`.
  ///
  /// Setting it to `null` completely removes the `LSMinimumSystemVersion` field on the bundle's `Info.plist`
  /// and the `MACOSX_DEPLOYMENT_TARGET` environment variable.
  ///
  /// An empty string is considered an invalid value so the default value is used.
  #[serde(
    deserialize_with = "de_minimum_system_version",
    default = "minimum_system_version",
    alias = "minimum-system-version"
  )]
  pub minimum_system_version: Option<String>,
  /// Allows your application to communicate with the outside world.
  /// It should be a lowercase, without port and protocol domain name.
  #[serde(alias = "exception-domain")]
  pub exception_domain: Option<String>,
  /// The path to the license file to add to the DMG bundle.
  pub license: Option<String>,
  /// Identity to use for code signing.
  #[serde(alias = "signing-identity")]
  pub signing_identity: Option<String>,
  /// Provider short name for notarization.
  #[serde(alias = "provider-short-name")]
  pub provider_short_name: Option<String>,
  /// Path to the entitlements file.
  pub entitlements: Option<String>,
}

impl Default for MacConfig {
  fn default() -> Self {
    Self {
      frameworks: None,
      minimum_system_version: minimum_system_version(),
      exception_domain: None,
      license: None,
      signing_identity: None,
      provider_short_name: None,
      entitlements: None,
    }
  }
}

fn minimum_system_version() -> Option<String> {
  Some("10.13".into())
}

/// Configuration for a target language for the WiX build.
#[derive(Debug, PartialEq, Eq, Clone, Deserialize, Serialize)]
#[cfg_attr(feature = "schema", derive(JsonSchema))]
#[serde(rename_all = "camelCase", deny_unknown_fields)]
pub struct WixLanguageConfig {
  /// The path to a locale (`.wxl`) file. See <https://wixtoolset.org/documentation/manual/v3/howtos/ui_and_localization/build_a_localized_version.html>.
  #[serde(alias = "locale-path")]
  pub locale_path: Option<String>,
}

/// The languages to build using WiX.
#[derive(Debug, PartialEq, Eq, Clone, Deserialize, Serialize)]
#[cfg_attr(feature = "schema", derive(JsonSchema))]
#[serde(untagged)]
pub enum WixLanguage {
  /// A single language to build, without configuration.
  One(String),
  /// A list of languages to build, without configuration.
  List(Vec<String>),
  /// A map of languages and its configuration.
  Localized(HashMap<String, WixLanguageConfig>),
}

impl Default for WixLanguage {
  fn default() -> Self {
    Self::One("en-US".into())
  }
}

/// Configuration for the MSI bundle using WiX.
#[derive(Debug, Default, PartialEq, Eq, Clone, Deserialize, Serialize)]
#[cfg_attr(feature = "schema", derive(JsonSchema))]
#[serde(rename_all = "camelCase", deny_unknown_fields)]
pub struct WixConfig {
  /// The installer languages to build. See <https://docs.microsoft.com/en-us/windows/win32/msi/localizing-the-error-and-actiontext-tables>.
  #[serde(default)]
  pub language: WixLanguage,
  /// A custom .wxs template to use.
  pub template: Option<PathBuf>,
  /// A list of paths to .wxs files with WiX fragments to use.
  #[serde(default, alias = "fragment-paths")]
  pub fragment_paths: Vec<PathBuf>,
  /// The ComponentGroup element ids you want to reference from the fragments.
  #[serde(default, alias = "component-group-refs")]
  pub component_group_refs: Vec<String>,
  /// The Component element ids you want to reference from the fragments.
  #[serde(default, alias = "component-refs")]
  pub component_refs: Vec<String>,
  /// The FeatureGroup element ids you want to reference from the fragments.
  #[serde(default, alias = "feature-group-refs")]
  pub feature_group_refs: Vec<String>,
  /// The Feature element ids you want to reference from the fragments.
  #[serde(default, alias = "feature-refs")]
  pub feature_refs: Vec<String>,
  /// The Merge element ids you want to reference from the fragments.
  #[serde(default, alias = "merge-refs")]
  pub merge_refs: Vec<String>,
  /// Disables the Webview2 runtime installation after app install.
  ///
  /// Will be removed in v2, prefer the [`WindowsConfig::webview_install_mode`] option.
  #[serde(default, alias = "skip-webview-install")]
  pub skip_webview_install: bool,
  /// The path to the license file to render on the installer.
  ///
  /// Must be an RTF file, so if a different extension is provided, we convert it to the RTF format.
  pub license: Option<PathBuf>,
  /// Create an elevated update task within Windows Task Scheduler.
  #[serde(default, alias = "enable-elevated-update-task")]
  pub enable_elevated_update_task: bool,
  /// Path to a bitmap file to use as the installation user interface banner.
  /// This bitmap will appear at the top of all but the first page of the installer.
  ///
  /// The required dimensions are 493px × 58px.
  #[serde(alias = "banner-path")]
  pub banner_path: Option<PathBuf>,
  /// Path to a bitmap file to use on the installation user interface dialogs.
  /// It is used on the welcome and completion dialogs.

  /// The required dimensions are 493px × 312px.
  #[serde(alias = "dialog-image-path")]
  pub dialog_image_path: Option<PathBuf>,
}

/// Configuration for the Installer bundle using NSIS.
#[derive(Debug, Default, PartialEq, Eq, Clone, Deserialize, Serialize)]
#[cfg_attr(feature = "schema", derive(JsonSchema))]
#[serde(rename_all = "camelCase", deny_unknown_fields)]
pub struct NsisConfig {
  /// The path to the license file to render on the installer.
  pub license: Option<PathBuf>,
  /// The path to a bitmap file to display on the header of installers pages.
  ///
  /// The recommended dimensions are 150px x 57px.
  #[serde(alias = "header-image")]
  pub header_image: Option<PathBuf>,
  /// The path to a bitmap file for the Welcome page and the Finish page.
  ///
  /// The recommended dimensions are 164px x 314px.
  #[serde(alias = "sidebar-image")]
  pub sidebar_image: Option<PathBuf>,
  /// The path to an icon file used as the installer icon.
  #[serde(alias = "install-icon")]
  pub installer_icon: Option<PathBuf>,
  /// Whether the installation will be for all users or just the current user.
  #[serde(default, alias = "install-mode")]
  pub install_mode: NSISInstallerMode,
  /// A list of installer languages.
  /// By default the OS language is used. If the OS language is not in the list of languages, the first language will be used.
  /// To allow the user to select the language, set `display_language_selector` to `true`.
  ///
  /// See <https://github.com/kichik/nsis/tree/9465c08046f00ccb6eda985abbdbf52c275c6c4d/Contrib/Language%20files> for the complete list of languages.
  pub languages: Option<Vec<String>>,
  /// Whether to display a language selector dialog before the installer and uninstaller windows are rendered or not.
  /// By default the OS language is selected, with a fallback to the first language in the `languages` array.
  #[serde(default, alias = "display-language-selector")]
  pub display_language_selector: bool,
}

/// Install Modes for the NSIS installer.
#[derive(Debug, PartialEq, Eq, Clone, Copy, Serialize, Deserialize)]
#[serde(rename_all = "camelCase", deny_unknown_fields)]
#[cfg_attr(feature = "schema", derive(JsonSchema))]
pub enum NSISInstallerMode {
  /// Default mode for the installer.
  ///
  /// Install the app by default in a directory that doesn't require Administrator access.
  ///
  /// Installer metadata will be saved under the `HKCU` registry path.
  CurrentUser,
  /// Install the app by default in the `Program Files` folder directory requires Administrator
  /// access for the installation.
  ///
  /// Installer metadata will be saved under the `HKLM` registry path.
  PerMachine,
  /// Combines both modes and allows the user to choose at install time
  /// whether to install for the current user or per machine. Note that this mode
  /// will require Administrator access even if the user wants to install it for the current user only.
  ///
  /// Installer metadata will be saved under the `HKLM` or `HKCU` registry path based on the user's choice.
  Both,
}

impl Default for NSISInstallerMode {
  fn default() -> Self {
    Self::CurrentUser
  }
}

/// Install modes for the Webview2 runtime.
/// Note that for the updater bundle [`Self::DownloadBootstrapper`] is used.
///
/// For more information see <https://tauri.app/v1/guides/building/windows>.
#[derive(Debug, PartialEq, Eq, Clone, Serialize, Deserialize)]
#[serde(tag = "type", rename_all = "camelCase", deny_unknown_fields)]
#[cfg_attr(feature = "schema", derive(JsonSchema))]
pub enum WebviewInstallMode {
  /// Do not install the Webview2 as part of the Windows Installer.
  Skip,
  /// Download the bootstrapper and run it.
  /// Requires internet connection.
  /// Results in a smaller installer size, but is not recommended on Windows 7.
  DownloadBootstrapper {
    /// Instructs the installer to run the bootstrapper in silent mode. Defaults to `true`.
    #[serde(default = "default_true")]
    silent: bool,
  },
  /// Embed the bootstrapper and run it.
  /// Requires internet connection.
  /// Increases the installer size by around 1.8MB, but offers better support on Windows 7.
  EmbedBootstrapper {
    /// Instructs the installer to run the bootstrapper in silent mode. Defaults to `true`.
    #[serde(default = "default_true")]
    silent: bool,
  },
  /// Embed the offline installer and run it.
  /// Does not require internet connection.
  /// Increases the installer size by around 127MB.
  OfflineInstaller {
    /// Instructs the installer to run the installer in silent mode. Defaults to `true`.
    #[serde(default = "default_true")]
    silent: bool,
  },
  /// Embed a fixed webview2 version and use it at runtime.
  /// Increases the installer size by around 180MB.
  FixedRuntime {
    /// The path to the fixed runtime to use.
    ///
    /// The fixed version can be downloaded [on the official website](https://developer.microsoft.com/en-us/microsoft-edge/webview2/#download-section).
    /// The `.cab` file must be extracted to a folder and this folder path must be defined on this field.
    path: PathBuf,
  },
}

impl Default for WebviewInstallMode {
  fn default() -> Self {
    Self::DownloadBootstrapper {
      silent: default_true(),
    }
  }
}

/// Windows bundler configuration.
#[derive(Debug, PartialEq, Eq, Clone, Deserialize, Serialize)]
#[cfg_attr(feature = "schema", derive(JsonSchema))]
#[serde(rename_all = "camelCase", deny_unknown_fields)]
pub struct WindowsConfig {
  /// Specifies the file digest algorithm to use for creating file signatures.
  /// Required for code signing. SHA-256 is recommended.
  #[serde(alias = "digest-algorithm")]
  pub digest_algorithm: Option<String>,
  /// Specifies the SHA1 hash of the signing certificate.
  #[serde(alias = "certificate-thumbprint")]
  pub certificate_thumbprint: Option<String>,
  /// Server to use during timestamping.
  #[serde(alias = "timestamp-url")]
  pub timestamp_url: Option<String>,
  /// Whether to use Time-Stamp Protocol (TSP, a.k.a. RFC 3161) for the timestamp server. Your code signing provider may
  /// use a TSP timestamp server, like e.g. SSL.com does. If so, enable TSP by setting to true.
  #[serde(default)]
  pub tsp: bool,
  /// The installation mode for the Webview2 runtime.
  #[serde(default, alias = "webview-install-mode")]
  pub webview_install_mode: WebviewInstallMode,
  /// Path to the webview fixed runtime to use. Overwrites [`Self::webview_install_mode`] if set.
  ///
  /// Will be removed in v2, prefer the [`Self::webview_install_mode`] option.
  ///
  /// The fixed version can be downloaded [on the official website](https://developer.microsoft.com/en-us/microsoft-edge/webview2/#download-section).
  /// The `.cab` file must be extracted to a folder and this folder path must be defined on this field.
  #[serde(alias = "webview-fixed-runtime-path")]
  pub webview_fixed_runtime_path: Option<PathBuf>,
  /// Validates a second app installation, blocking the user from installing an older version if set to `false`.
  ///
  /// For instance, if `1.2.1` is installed, the user won't be able to install app version `1.2.0` or `1.1.5`.
  ///
  /// The default value of this flag is `true`.
  #[serde(default = "default_true", alias = "allow-downgrades")]
  pub allow_downgrades: bool,
  /// Configuration for the MSI generated with WiX.
  pub wix: Option<WixConfig>,
  /// Configuration for the installer generated with NSIS.
  pub nsis: Option<NsisConfig>,
}

impl Default for WindowsConfig {
  fn default() -> Self {
    Self {
      digest_algorithm: None,
      certificate_thumbprint: None,
      timestamp_url: None,
      tsp: false,
      webview_install_mode: Default::default(),
      webview_fixed_runtime_path: None,
      allow_downgrades: default_true(),
      wix: None,
      nsis: None,
    }
  }
}

/// Configuration for tauri-bundler.
#[skip_serializing_none]
#[derive(Debug, Default, PartialEq, Eq, Clone, Deserialize, Serialize)]
#[cfg_attr(feature = "schema", derive(JsonSchema))]
#[serde(rename_all = "camelCase", deny_unknown_fields)]
pub struct BundleConfig {
  /// Whether Tauri should bundle your application or just output the executable.
  #[serde(default)]
  pub active: bool,
  /// The bundle targets, currently supports ["deb", "appimage", "nsis", "msi", "app", "dmg", "updater"] or "all".
  #[serde(default)]
  pub targets: BundleTarget,
  /// The application identifier in reverse domain name notation (e.g. `com.tauri.example`).
  /// This string must be unique across applications since it is used in system configurations like
  /// the bundle ID and path to the webview data directory.
  /// This string must contain only alphanumeric characters (A–Z, a–z, and 0–9), hyphens (-),
  /// and periods (.).
  pub identifier: String,
  /// The application's publisher. Defaults to the second element in the identifier string.
  /// Currently maps to the Manufacturer property of the Windows Installer.
  pub publisher: Option<String>,
  /// The app's icons
  #[serde(default)]
  pub icon: Vec<String>,
  /// App resources to bundle.
  /// Each resource is a path to a file or directory.
  /// Glob patterns are supported.
  pub resources: Option<Vec<String>>,
  /// A copyright string associated with your application.
  pub copyright: Option<String>,
  /// The application kind.
  ///
  /// Should be one of the following:
  /// Business, DeveloperTool, Education, Entertainment, Finance, Game, ActionGame, AdventureGame, ArcadeGame, BoardGame, CardGame, CasinoGame, DiceGame, EducationalGame, FamilyGame, KidsGame, MusicGame, PuzzleGame, RacingGame, RolePlayingGame, SimulationGame, SportsGame, StrategyGame, TriviaGame, WordGame, GraphicsAndDesign, HealthcareAndFitness, Lifestyle, Medical, Music, News, Photography, Productivity, Reference, SocialNetworking, Sports, Travel, Utility, Video, Weather.
  pub category: Option<String>,
  /// A short description of your application.
  #[serde(alias = "short-description")]
  pub short_description: Option<String>,
  /// A longer, multi-line description of the application.
  #[serde(alias = "long-description")]
  pub long_description: Option<String>,
  /// Configuration for the AppImage bundle.
  #[serde(default)]
  pub appimage: AppImageConfig,
  /// Configuration for the Debian bundle.
  #[serde(default)]
  pub deb: DebConfig,
  /// Configuration for the macOS bundles.
  #[serde(rename = "macOS", default)]
  pub macos: MacConfig,
  /// A list of—either absolute or relative—paths to binaries to embed with your application.
  ///
  /// Note that Tauri will look for system-specific binaries following the pattern "binary-name{-target-triple}{.system-extension}".
  ///
  /// E.g. for the external binary "my-binary", Tauri looks for:
  ///
  /// - "my-binary-x86_64-pc-windows-msvc.exe" for Windows
  /// - "my-binary-x86_64-apple-darwin" for macOS
  /// - "my-binary-x86_64-unknown-linux-gnu" for Linux
  ///
  /// so don't forget to provide binaries for all targeted platforms.
  #[serde(alias = "external-bin")]
  pub external_bin: Option<Vec<String>>,
  /// Configuration for the Windows bundle.
  #[serde(default)]
  pub windows: WindowsConfig,
  /// iOS configuration.
  #[serde(rename = "iOS", default)]
  pub ios: IosConfig,
}

/// A CLI argument definition.
#[skip_serializing_none]
#[derive(Debug, PartialEq, Eq, Clone, Deserialize, Serialize)]
#[cfg_attr(feature = "schema", derive(JsonSchema))]
#[serde(rename_all = "camelCase", deny_unknown_fields)]
pub struct CliArg {
  /// The short version of the argument, without the preceding -.
  ///
  /// NOTE: Any leading `-` characters will be stripped, and only the first non-character will be used as the short version.
  pub short: Option<char>,
  /// The unique argument name
  pub name: String,
  /// The argument description which will be shown on the help information.
  /// Typically, this is a short (one line) description of the arg.
  pub description: Option<String>,
  /// The argument long description which will be shown on the help information.
  /// Typically this a more detailed (multi-line) message that describes the argument.
  #[serde(alias = "long-description")]
  pub long_description: Option<String>,
  /// Specifies that the argument takes a value at run time.
  ///
  /// NOTE: values for arguments may be specified in any of the following methods
  /// - Using a space such as -o value or --option value
  /// - Using an equals and no space such as -o=value or --option=value
  /// - Use a short and no space such as -ovalue
  #[serde(default, alias = "takes-value")]
  pub takes_value: bool,
  /// Specifies that the argument may have an unknown number of multiple values. Without any other settings, this argument may appear only once.
  ///
  /// For example, --opt val1 val2 is allowed, but --opt val1 val2 --opt val3 is not.
  ///
  /// NOTE: Setting this requires `takes_value` to be set to true.
  #[serde(default)]
  pub multiple: bool,
  /// Specifies that the argument may appear more than once.
  /// For flags, this results in the number of occurrences of the flag being recorded. For example -ddd or -d -d -d would count as three occurrences.
  /// For options or arguments that take a value, this does not affect how many values they can accept. (i.e. only one at a time is allowed)
  ///
  /// For example, --opt val1 --opt val2 is allowed, but --opt val1 val2 is not.
  #[serde(default, alias = "multiple-occurrences")]
  pub multiple_occurrences: bool,
  /// Specifies how many values are required to satisfy this argument. For example, if you had a
  /// `-f <file>` argument where you wanted exactly 3 'files' you would set
  /// `number_of_values = 3`, and this argument wouldn't be satisfied unless the user provided
  /// 3 and only 3 values.
  ///
  /// **NOTE:** Does *not* require `multiple_occurrences = true` to be set. Setting
  /// `multiple_occurrences = true` would allow `-f <file> <file> <file> -f <file> <file> <file>` where
  /// as *not* setting it would only allow one occurrence of this argument.
  ///
  /// **NOTE:** implicitly sets `takes_value = true` and `multiple_values = true`.
  #[serde(alias = "number-of-values")]
  pub number_of_values: Option<usize>,
  /// Specifies a list of possible values for this argument.
  /// At runtime, the CLI verifies that only one of the specified values was used, or fails with an error message.
  #[serde(alias = "possible-values")]
  pub possible_values: Option<Vec<String>>,
  /// Specifies the minimum number of values for this argument.
  /// For example, if you had a -f `<file>` argument where you wanted at least 2 'files',
  /// you would set `minValues: 2`, and this argument would be satisfied if the user provided, 2 or more values.
  #[serde(alias = "min-values")]
  pub min_values: Option<usize>,
  /// Specifies the maximum number of values are for this argument.
  /// For example, if you had a -f `<file>` argument where you wanted up to 3 'files',
  /// you would set .max_values(3), and this argument would be satisfied if the user provided, 1, 2, or 3 values.
  #[serde(alias = "max-values")]
  pub max_values: Option<usize>,
  /// Sets whether or not the argument is required by default.
  ///
  /// - Required by default means it is required, when no other conflicting rules have been evaluated
  /// - Conflicting rules take precedence over being required.
  #[serde(default)]
  pub required: bool,
  /// Sets an arg that override this arg's required setting
  /// i.e. this arg will be required unless this other argument is present.
  #[serde(alias = "required-unless-present")]
  pub required_unless_present: Option<String>,
  /// Sets args that override this arg's required setting
  /// i.e. this arg will be required unless all these other arguments are present.
  #[serde(alias = "required-unless-present-all")]
  pub required_unless_present_all: Option<Vec<String>>,
  /// Sets args that override this arg's required setting
  /// i.e. this arg will be required unless at least one of these other arguments are present.
  #[serde(alias = "required-unless-present-any")]
  pub required_unless_present_any: Option<Vec<String>>,
  /// Sets a conflicting argument by name
  /// i.e. when using this argument, the following argument can't be present and vice versa.
  #[serde(alias = "conflicts-with")]
  pub conflicts_with: Option<String>,
  /// The same as conflictsWith but allows specifying multiple two-way conflicts per argument.
  #[serde(alias = "conflicts-with-all")]
  pub conflicts_with_all: Option<Vec<String>>,
  /// Tets an argument by name that is required when this one is present
  /// i.e. when using this argument, the following argument must be present.
  pub requires: Option<String>,
  /// Sts multiple arguments by names that are required when this one is present
  /// i.e. when using this argument, the following arguments must be present.
  #[serde(alias = "requires-all")]
  pub requires_all: Option<Vec<String>>,
  /// Allows a conditional requirement with the signature [arg, value]
  /// the requirement will only become valid if `arg`'s value equals `${value}`.
  #[serde(alias = "requires-if")]
  pub requires_if: Option<Vec<String>>,
  /// Allows specifying that an argument is required conditionally with the signature [arg, value]
  /// the requirement will only become valid if the `arg`'s value equals `${value}`.
  #[serde(alias = "requires-if-eq")]
  pub required_if_eq: Option<Vec<String>>,
  /// Requires that options use the --option=val syntax
  /// i.e. an equals between the option and associated value.
  #[serde(alias = "requires-equals")]
  pub require_equals: Option<bool>,
  /// The positional argument index, starting at 1.
  ///
  /// The index refers to position according to other positional argument.
  /// It does not define position in the argument list as a whole. When utilized with multiple=true,
  /// only the last positional argument may be defined as multiple (i.e. the one with the highest index).
  #[cfg_attr(feature = "schema", validate(range(min = 1)))]
  pub index: Option<usize>,
}

/// describes a CLI configuration
#[skip_serializing_none]
#[derive(Debug, PartialEq, Eq, Clone, Deserialize, Serialize)]
#[cfg_attr(feature = "schema", derive(JsonSchema))]
#[serde(rename_all = "camelCase", deny_unknown_fields)]
pub struct CliConfig {
  /// Command description which will be shown on the help information.
  pub description: Option<String>,
  /// Command long description which will be shown on the help information.
  #[serde(alias = "long-description")]
  pub long_description: Option<String>,
  /// Adds additional help information to be displayed in addition to auto-generated help.
  /// This information is displayed before the auto-generated help information.
  /// This is often used for header information.
  #[serde(alias = "before-help")]
  pub before_help: Option<String>,
  /// Adds additional help information to be displayed in addition to auto-generated help.
  /// This information is displayed after the auto-generated help information.
  /// This is often used to describe how to use the arguments, or caveats to be noted.
  #[serde(alias = "after-help")]
  pub after_help: Option<String>,
  /// List of arguments for the command
  pub args: Option<Vec<CliArg>>,
  /// List of subcommands of this command
  pub subcommands: Option<HashMap<String, CliConfig>>,
}

impl CliConfig {
  /// List of arguments for the command
  pub fn args(&self) -> Option<&Vec<CliArg>> {
    self.args.as_ref()
  }

  /// List of subcommands of this command
  pub fn subcommands(&self) -> Option<&HashMap<String, CliConfig>> {
    self.subcommands.as_ref()
  }

  /// Command description which will be shown on the help information.
  pub fn description(&self) -> Option<&String> {
    self.description.as_ref()
  }

  /// Command long description which will be shown on the help information.
  pub fn long_description(&self) -> Option<&String> {
    self.description.as_ref()
  }

  /// Adds additional help information to be displayed in addition to auto-generated help.
  /// This information is displayed before the auto-generated help information.
  /// This is often used for header information.
  pub fn before_help(&self) -> Option<&String> {
    self.before_help.as_ref()
  }

  /// Adds additional help information to be displayed in addition to auto-generated help.
  /// This information is displayed after the auto-generated help information.
  /// This is often used to describe how to use the arguments, or caveats to be noted.
  pub fn after_help(&self) -> Option<&String> {
    self.after_help.as_ref()
  }
}

/// The window configuration object.
#[skip_serializing_none]
#[derive(Debug, PartialEq, Clone, Deserialize, Serialize)]
#[cfg_attr(feature = "schema", derive(JsonSchema))]
#[serde(rename_all = "camelCase", deny_unknown_fields)]
pub struct WindowConfig {
  /// The window identifier. It must be alphanumeric.
  #[serde(default = "default_window_label")]
  pub label: String,
  /// The window webview URL.
  #[serde(default)]
  pub url: WindowUrl,
  /// The user agent for the webview
  #[serde(alias = "user-agent")]
  pub user_agent: Option<String>,
  /// Whether the file drop is enabled or not on the webview. By default it is enabled.
  ///
  /// Disabling it is required to use drag and drop on the frontend on Windows.
  #[serde(default = "default_true", alias = "file-drop-enabled")]
  pub file_drop_enabled: bool,
  /// Whether or not the window starts centered or not.
  #[serde(default)]
  pub center: bool,
  /// The horizontal position of the window's top left corner
  pub x: Option<f64>,
  /// The vertical position of the window's top left corner
  pub y: Option<f64>,
  /// The window width.
  #[serde(default = "default_width")]
  pub width: f64,
  /// The window height.
  #[serde(default = "default_height")]
  pub height: f64,
  /// The min window width.
  #[serde(alias = "min-width")]
  pub min_width: Option<f64>,
  /// The min window height.
  #[serde(alias = "min-height")]
  pub min_height: Option<f64>,
  /// The max window width.
  #[serde(alias = "max-width")]
  pub max_width: Option<f64>,
  /// The max window height.
  #[serde(alias = "max-height")]
  pub max_height: Option<f64>,
  /// Whether the window is resizable or not.
  #[serde(default = "default_true")]
  pub resizable: bool,
  /// The window title.
  #[serde(default = "default_title")]
  pub title: String,
  /// Whether the window starts as fullscreen or not.
  #[serde(default)]
  pub fullscreen: bool,
  /// Whether the window will be initially focused or not.
  #[serde(default = "default_true")]
  pub focus: bool,
  /// Whether the window is transparent or not.
  ///
  /// Note that on `macOS` this requires the `macos-private-api` feature flag, enabled under `tauri > macOSPrivateApi`.
  /// WARNING: Using private APIs on `macOS` prevents your application from being accepted to the `App Store`.
  #[serde(default)]
  pub transparent: bool,
  /// Whether the window is maximized or not.
  #[serde(default)]
  pub maximized: bool,
  /// Whether the window is visible or not.
  #[serde(default = "default_true")]
  pub visible: bool,
  /// Whether the window should have borders and bars.
  #[serde(default = "default_true")]
  pub decorations: bool,
  /// Whether the window should always be on top of other windows.
  #[serde(default, alias = "always-on-top")]
  pub always_on_top: bool,
  /// Prevents the window contents from being captured by other apps.
  #[serde(default, alias = "content-protected")]
  pub content_protected: bool,
  /// If `true`, hides the window icon from the taskbar on Windows and Linux.
  #[serde(default, alias = "skip-taskbar")]
  pub skip_taskbar: bool,
  /// The initial window theme. Defaults to the system theme. Only implemented on Windows and macOS 10.14+.
  pub theme: Option<crate::Theme>,
  /// The style of the macOS title bar.
  #[serde(default, alias = "title-bar-style")]
  pub title_bar_style: TitleBarStyle,
  /// If `true`, sets the window title to be hidden on macOS.
  #[serde(default, alias = "hidden-title")]
  pub hidden_title: bool,
  /// Whether clicking an inactive window also clicks through to the webview on macOS.
  #[serde(default, alias = "accept-first-mouse")]
  pub accept_first_mouse: bool,
  /// Defines the window [tabbing identifier] for macOS.
  ///
  /// Windows with matching tabbing identifiers will be grouped together.
  /// If the tabbing identifier is not set, automatic tabbing will be disabled.
  ///
  /// [tabbing identifier]: <https://developer.apple.com/documentation/appkit/nswindow/1644704-tabbingidentifier>
  #[serde(default, alias = "tabbing-identifier")]
  pub tabbing_identifier: Option<String>,
<<<<<<< HEAD
  /// Whether or not the window has shadow.
  ///
  /// ## Platform-specific
  ///
  /// - **Windows:**
  ///   - `false` has no effect on decorated window, shadow are always ON.
  ///   - `true` will make ndecorated window have a 1px white border,
  /// and on Windows 11, it will have a rounded corners.
  /// - **Linux:** Unsupported.
  #[serde(default)]
  pub shadow: bool,
=======
  /// Defines additional browser arguments on Windows. By default wry passes `--disable-features=msWebOOUI,msPdfOOUI,msSmartScreenProtection`
  /// so if you use this method, you also need to disable these components by yourself if you want.
  #[serde(default, alias = "additional-browser-args")]
  pub additional_browser_args: Option<String>,
>>>>>>> 852e11e1
}

impl Default for WindowConfig {
  fn default() -> Self {
    Self {
      label: default_window_label(),
      url: WindowUrl::default(),
      user_agent: None,
      file_drop_enabled: default_true(),
      center: false,
      x: None,
      y: None,
      width: default_width(),
      height: default_height(),
      min_width: None,
      min_height: None,
      max_width: None,
      max_height: None,
      resizable: default_true(),
      title: default_title(),
      fullscreen: false,
      focus: false,
      transparent: false,
      maximized: false,
      visible: default_true(),
      decorations: default_true(),
      always_on_top: false,
      content_protected: false,
      skip_taskbar: false,
      theme: None,
      title_bar_style: Default::default(),
      hidden_title: false,
      accept_first_mouse: false,
      tabbing_identifier: None,
<<<<<<< HEAD
      shadow: false,
=======
      additional_browser_args: None,
>>>>>>> 852e11e1
    }
  }
}

fn default_window_label() -> String {
  "main".to_string()
}

fn default_width() -> f64 {
  800f64
}

fn default_height() -> f64 {
  600f64
}

fn default_true() -> bool {
  true
}

fn default_title() -> String {
  "Tauri App".to_string()
}

/// A Content-Security-Policy directive source list.
/// See <https://developer.mozilla.org/en-US/docs/Web/HTTP/Headers/Content-Security-Policy/Sources#sources>.
#[derive(Debug, PartialEq, Eq, Clone, Deserialize, Serialize)]
#[cfg_attr(feature = "schema", derive(JsonSchema))]
#[serde(rename_all = "camelCase", untagged)]
pub enum CspDirectiveSources {
  /// An inline list of CSP sources. Same as [`Self::List`], but concatenated with a space separator.
  Inline(String),
  /// A list of CSP sources. The collection will be concatenated with a space separator for the CSP string.
  List(Vec<String>),
}

impl Default for CspDirectiveSources {
  fn default() -> Self {
    Self::List(Vec::new())
  }
}

impl From<CspDirectiveSources> for Vec<String> {
  fn from(sources: CspDirectiveSources) -> Self {
    match sources {
      CspDirectiveSources::Inline(source) => source.split(' ').map(|s| s.to_string()).collect(),
      CspDirectiveSources::List(l) => l,
    }
  }
}

impl CspDirectiveSources {
  /// Whether the given source is configured on this directive or not.
  pub fn contains(&self, source: &str) -> bool {
    match self {
      Self::Inline(s) => s.contains(&format!("{source} ")) || s.contains(&format!(" {source}")),
      Self::List(l) => l.contains(&source.into()),
    }
  }

  /// Appends the given source to this directive.
  pub fn push<S: AsRef<str>>(&mut self, source: S) {
    match self {
      Self::Inline(s) => {
        s.push(' ');
        s.push_str(source.as_ref());
      }
      Self::List(l) => {
        l.push(source.as_ref().to_string());
      }
    }
  }

  /// Extends this CSP directive source list with the given array of sources.
  pub fn extend(&mut self, sources: Vec<String>) {
    for s in sources {
      self.push(s);
    }
  }
}

/// A Content-Security-Policy definition.
/// See <https://developer.mozilla.org/en-US/docs/Web/HTTP/CSP>.
#[derive(Debug, PartialEq, Eq, Clone, Deserialize, Serialize)]
#[cfg_attr(feature = "schema", derive(JsonSchema))]
#[serde(rename_all = "camelCase", untagged)]
pub enum Csp {
  /// The entire CSP policy in a single text string.
  Policy(String),
  /// An object mapping a directive with its sources values as a list of strings.
  DirectiveMap(HashMap<String, CspDirectiveSources>),
}

impl From<HashMap<String, CspDirectiveSources>> for Csp {
  fn from(map: HashMap<String, CspDirectiveSources>) -> Self {
    Self::DirectiveMap(map)
  }
}

impl From<Csp> for HashMap<String, CspDirectiveSources> {
  fn from(csp: Csp) -> Self {
    match csp {
      Csp::Policy(policy) => {
        let mut map = HashMap::new();
        for directive in policy.split(';') {
          let mut tokens = directive.trim().split(' ');
          if let Some(directive) = tokens.next() {
            let sources = tokens.map(|s| s.to_string()).collect::<Vec<String>>();
            map.insert(directive.to_string(), CspDirectiveSources::List(sources));
          }
        }
        map
      }
      Csp::DirectiveMap(m) => m,
    }
  }
}

impl Display for Csp {
  fn fmt(&self, f: &mut fmt::Formatter<'_>) -> fmt::Result {
    match self {
      Self::Policy(s) => write!(f, "{s}"),
      Self::DirectiveMap(m) => {
        let len = m.len();
        let mut i = 0;
        for (directive, sources) in m {
          let sources: Vec<String> = sources.clone().into();
          write!(f, "{} {}", directive, sources.join(" "))?;
          i += 1;
          if i != len {
            write!(f, "; ")?;
          }
        }
        Ok(())
      }
    }
  }
}

/// The possible values for the `dangerous_disable_asset_csp_modification` config option.
#[derive(Debug, PartialEq, Eq, Clone, Deserialize, Serialize)]
#[serde(untagged)]
#[cfg_attr(feature = "schema", derive(JsonSchema))]
pub enum DisabledCspModificationKind {
  /// If `true`, disables all CSP modification.
  /// `false` is the default value and it configures Tauri to control the CSP.
  Flag(bool),
  /// Disables the given list of CSP directives modifications.
  List(Vec<String>),
}

impl DisabledCspModificationKind {
  /// Determines whether the given CSP directive can be modified or not.
  pub fn can_modify(&self, directive: &str) -> bool {
    match self {
      Self::Flag(f) => !f,
      Self::List(l) => !l.contains(&directive.into()),
    }
  }
}

impl Default for DisabledCspModificationKind {
  fn default() -> Self {
    Self::Flag(false)
  }
}

/// Security configuration.
#[skip_serializing_none]
#[derive(Debug, Default, PartialEq, Eq, Clone, Deserialize, Serialize)]
#[cfg_attr(feature = "schema", derive(JsonSchema))]
#[serde(rename_all = "camelCase", deny_unknown_fields)]
pub struct SecurityConfig {
  /// The Content Security Policy that will be injected on all HTML files on the built application.
  /// If [`dev_csp`](#SecurityConfig.devCsp) is not specified, this value is also injected on dev.
  ///
  /// This is a really important part of the configuration since it helps you ensure your WebView is secured.
  /// See <https://developer.mozilla.org/en-US/docs/Web/HTTP/CSP>.
  pub csp: Option<Csp>,
  /// The Content Security Policy that will be injected on all HTML files on development.
  ///
  /// This is a really important part of the configuration since it helps you ensure your WebView is secured.
  /// See <https://developer.mozilla.org/en-US/docs/Web/HTTP/CSP>.
  #[serde(alias = "dev-csp")]
  pub dev_csp: Option<Csp>,
  /// Freeze the `Object.prototype` when using the custom protocol.
  #[serde(default, alias = "freeze-prototype")]
  pub freeze_prototype: bool,
  /// Disables the Tauri-injected CSP sources.
  ///
  /// At compile time, Tauri parses all the frontend assets and changes the Content-Security-Policy
  /// to only allow loading of your own scripts and styles by injecting nonce and hash sources.
  /// This stricts your CSP, which may introduce issues when using along with other flexing sources.
  ///
  /// This configuration option allows both a boolean and a list of strings as value.
  /// A boolean instructs Tauri to disable the injection for all CSP injections,
  /// and a list of strings indicates the CSP directives that Tauri cannot inject.
  ///
  /// **WARNING:** Only disable this if you know what you are doing and have properly configured the CSP.
  /// Your application might be vulnerable to XSS attacks without this Tauri protection.
  #[serde(default, alias = "dangerous-disable-asset-csp-modification")]
  pub dangerous_disable_asset_csp_modification: DisabledCspModificationKind,
}

/// Defines an allowlist type.
pub trait Allowlist {
  /// Returns all features associated with the allowlist struct.
  fn all_features() -> Vec<&'static str>;
  /// Returns the tauri features enabled on this allowlist.
  fn to_features(&self) -> Vec<&'static str>;
}

macro_rules! check_feature {
  ($self:ident, $features:ident, $flag:ident, $feature_name: expr) => {
    if $self.$flag {
      $features.push($feature_name)
    }
  };
}

/// Filesystem scope definition.
/// It is a list of glob patterns that restrict the API access from the webview.
///
/// Each pattern can start with a variable that resolves to a system base directory.
/// The variables are: `$AUDIO`, `$CACHE`, `$CONFIG`, `$DATA`, `$LOCALDATA`, `$DESKTOP`,
/// `$DOCUMENT`, `$DOWNLOAD`, `$EXE`, `$FONT`, `$HOME`, `$PICTURE`, `$PUBLIC`, `$RUNTIME`,
/// `$TEMPLATE`, `$VIDEO`, `$RESOURCE`, `$APP`, `$LOG`, `$TEMP`, `$APPCONFIG`, `$APPDATA`,
/// `$APPLOCALDATA`, `$APPCACHE`, `$APPLOG`.
#[derive(Debug, PartialEq, Eq, Clone, Deserialize, Serialize)]
#[cfg_attr(feature = "schema", derive(JsonSchema))]
#[serde(untagged)]
pub enum FsAllowlistScope {
  /// A list of paths that are allowed by this scope.
  AllowedPaths(Vec<PathBuf>),
  /// A complete scope configuration.
  Scope {
    /// A list of paths that are allowed by this scope.
    #[serde(default)]
    allow: Vec<PathBuf>,
    /// A list of paths that are not allowed by this scope.
    /// This gets precedence over the [`Self::Scope::allow`] list.
    #[serde(default)]
    deny: Vec<PathBuf>,
  },
}

impl Default for FsAllowlistScope {
  fn default() -> Self {
    Self::AllowedPaths(Vec::new())
  }
}

impl FsAllowlistScope {
  /// The list of allowed paths.
  pub fn allowed_paths(&self) -> &Vec<PathBuf> {
    match self {
      Self::AllowedPaths(p) => p,
      Self::Scope { allow, .. } => allow,
    }
  }

  /// The list of forbidden paths.
  pub fn forbidden_paths(&self) -> Option<&Vec<PathBuf>> {
    match self {
      Self::AllowedPaths(_) => None,
      Self::Scope { deny, .. } => Some(deny),
    }
  }
}

/// Allowlist for the file system APIs.
#[derive(Debug, Default, PartialEq, Eq, Clone, Deserialize, Serialize)]
#[cfg_attr(feature = "schema", derive(JsonSchema))]
#[serde(rename_all = "camelCase", deny_unknown_fields)]
pub struct FsAllowlistConfig {
  /// The access scope for the filesystem APIs.
  #[serde(default)]
  pub scope: FsAllowlistScope,
  /// Use this flag to enable all file system API features.
  #[serde(default)]
  pub all: bool,
  /// Read file from local filesystem.
  #[serde(default, alias = "read-file")]
  pub read_file: bool,
  /// Write file to local filesystem.
  #[serde(default, alias = "write-file")]
  pub write_file: bool,
  /// Read directory from local filesystem.
  #[serde(default, alias = "read-dir")]
  pub read_dir: bool,
  /// Copy file from local filesystem.
  #[serde(default, alias = "copy-file")]
  pub copy_file: bool,
  /// Create directory from local filesystem.
  #[serde(default, alias = "create-dir")]
  pub create_dir: bool,
  /// Remove directory from local filesystem.
  #[serde(default, alias = "remove-dir")]
  pub remove_dir: bool,
  /// Remove file from local filesystem.
  #[serde(default, alias = "remove-file")]
  pub remove_file: bool,
  /// Rename file from local filesystem.
  #[serde(default, alias = "rename-file")]
  pub rename_file: bool,
  /// Check if path exists on the local filesystem.
  #[serde(default)]
  pub exists: bool,
}

impl Allowlist for FsAllowlistConfig {
  fn all_features() -> Vec<&'static str> {
    let allowlist = Self {
      scope: Default::default(),
      all: false,
      read_file: true,
      write_file: true,
      read_dir: true,
      copy_file: true,
      create_dir: true,
      remove_dir: true,
      remove_file: true,
      rename_file: true,
      exists: true,
    };
    let mut features = allowlist.to_features();
    features.push("fs-all");
    features
  }

  fn to_features(&self) -> Vec<&'static str> {
    if self.all {
      vec!["fs-all"]
    } else {
      let mut features = Vec::new();
      check_feature!(self, features, read_file, "fs-read-file");
      check_feature!(self, features, write_file, "fs-write-file");
      check_feature!(self, features, read_dir, "fs-read-dir");
      check_feature!(self, features, copy_file, "fs-copy-file");
      check_feature!(self, features, create_dir, "fs-create-dir");
      check_feature!(self, features, remove_dir, "fs-remove-dir");
      check_feature!(self, features, remove_file, "fs-remove-file");
      check_feature!(self, features, rename_file, "fs-rename-file");
      check_feature!(self, features, exists, "fs-exists");
      features
    }
  }
}

/// Allowlist for the window APIs.
#[derive(Debug, Default, PartialEq, Eq, Clone, Deserialize, Serialize)]
#[cfg_attr(feature = "schema", derive(JsonSchema))]
#[serde(rename_all = "camelCase", deny_unknown_fields)]
pub struct WindowAllowlistConfig {
  /// Use this flag to enable all window API features.
  #[serde(default)]
  pub all: bool,
  /// Allows dynamic window creation.
  #[serde(default)]
  pub create: bool,
  /// Allows centering the window.
  #[serde(default)]
  pub center: bool,
  /// Allows requesting user attention on the window.
  #[serde(default, alias = "request-user-attention")]
  pub request_user_attention: bool,
  /// Allows setting the resizable flag of the window.
  #[serde(default, alias = "set-resizable")]
  pub set_resizable: bool,
  /// Allows changing the window title.
  #[serde(default, alias = "set-title")]
  pub set_title: bool,
  /// Allows maximizing the window.
  #[serde(default)]
  pub maximize: bool,
  /// Allows unmaximizing the window.
  #[serde(default)]
  pub unmaximize: bool,
  /// Allows minimizing the window.
  #[serde(default)]
  pub minimize: bool,
  /// Allows unminimizing the window.
  #[serde(default)]
  pub unminimize: bool,
  /// Allows showing the window.
  #[serde(default)]
  pub show: bool,
  /// Allows hiding the window.
  #[serde(default)]
  pub hide: bool,
  /// Allows closing the window.
  #[serde(default)]
  pub close: bool,
  /// Allows setting the decorations flag of the window.
  #[serde(default, alias = "set-decorations")]
  pub set_decorations: bool,
  /// Allows setting the shadow flag of the window.
  #[serde(default, alias = "set-shadow")]
  pub set_shadow: bool,
  /// Allows setting the always_on_top flag of the window.
  #[serde(default, alias = "set-always-on-top")]
  pub set_always_on_top: bool,
  /// Allows preventing the window contents from being captured by other apps.
  #[serde(default, alias = "set-content-protected")]
  pub set_content_protected: bool,
  /// Allows setting the window size.
  #[serde(default, alias = "set-size")]
  pub set_size: bool,
  /// Allows setting the window minimum size.
  #[serde(default, alias = "set-min-size")]
  pub set_min_size: bool,
  /// Allows setting the window maximum size.
  #[serde(default, alias = "set-max-size")]
  pub set_max_size: bool,
  /// Allows changing the position of the window.
  #[serde(default, alias = "set-position")]
  pub set_position: bool,
  /// Allows setting the fullscreen flag of the window.
  #[serde(default, alias = "set-fullscreen")]
  pub set_fullscreen: bool,
  /// Allows focusing the window.
  #[serde(default, alias = "set-focus")]
  pub set_focus: bool,
  /// Allows changing the window icon.
  #[serde(default, alias = "set-icon")]
  pub set_icon: bool,
  /// Allows setting the skip_taskbar flag of the window.
  #[serde(default, alias = "set-skip-taskbar")]
  pub set_skip_taskbar: bool,
  /// Allows grabbing the cursor.
  #[serde(default, alias = "set-cursor-grab")]
  pub set_cursor_grab: bool,
  /// Allows setting the cursor visibility.
  #[serde(default, alias = "set-cursor-visible")]
  pub set_cursor_visible: bool,
  /// Allows changing the cursor icon.
  #[serde(default, alias = "set-cursor-icon")]
  pub set_cursor_icon: bool,
  /// Allows setting the cursor position.
  #[serde(default, alias = "set-cursor-position")]
  pub set_cursor_position: bool,
  /// Allows ignoring cursor events.
  #[serde(default, alias = "set-ignore-cursor-events")]
  pub set_ignore_cursor_events: bool,
  /// Allows start dragging on the window.
  #[serde(default, alias = "start-dragging")]
  pub start_dragging: bool,
  /// Allows opening the system dialog to print the window content.
  #[serde(default)]
  pub print: bool,
}

impl Allowlist for WindowAllowlistConfig {
  fn all_features() -> Vec<&'static str> {
    let allowlist = Self {
      all: false,
      create: true,
      center: true,
      request_user_attention: true,
      set_resizable: true,
      set_title: true,
      maximize: true,
      unmaximize: true,
      minimize: true,
      unminimize: true,
      show: true,
      hide: true,
      close: true,
      set_decorations: true,
      set_always_on_top: true,
      set_content_protected: false,
      set_size: true,
      set_min_size: true,
      set_max_size: true,
      set_position: true,
      set_fullscreen: true,
      set_focus: true,
      set_icon: true,
      set_skip_taskbar: true,
      set_cursor_grab: true,
      set_cursor_visible: true,
      set_cursor_icon: true,
      set_cursor_position: true,
      set_ignore_cursor_events: true,
      set_shadow: true,
      start_dragging: true,
      print: true,
    };
    let mut features = allowlist.to_features();
    features.push("window-all");
    features
  }

  fn to_features(&self) -> Vec<&'static str> {
    if self.all {
      vec!["window-all"]
    } else {
      let mut features = Vec::new();
      check_feature!(self, features, create, "window-create");
      check_feature!(self, features, center, "window-center");
      check_feature!(
        self,
        features,
        request_user_attention,
        "window-request-user-attention"
      );
      check_feature!(self, features, set_resizable, "window-set-resizable");
      check_feature!(self, features, set_title, "window-set-title");
      check_feature!(self, features, maximize, "window-maximize");
      check_feature!(self, features, unmaximize, "window-unmaximize");
      check_feature!(self, features, minimize, "window-minimize");
      check_feature!(self, features, unminimize, "window-unminimize");
      check_feature!(self, features, show, "window-show");
      check_feature!(self, features, hide, "window-hide");
      check_feature!(self, features, close, "window-close");
      check_feature!(self, features, set_decorations, "window-set-decorations");
      check_feature!(self, features, set_shadow, "window-set-shadow");
      check_feature!(
        self,
        features,
        set_always_on_top,
        "window-set-always-on-top"
      );
      check_feature!(
        self,
        features,
        set_content_protected,
        "window-set-content-protected"
      );
      check_feature!(self, features, set_size, "window-set-size");
      check_feature!(self, features, set_min_size, "window-set-min-size");
      check_feature!(self, features, set_max_size, "window-set-max-size");
      check_feature!(self, features, set_position, "window-set-position");
      check_feature!(self, features, set_fullscreen, "window-set-fullscreen");
      check_feature!(self, features, set_focus, "window-set-focus");
      check_feature!(self, features, set_icon, "window-set-icon");
      check_feature!(self, features, set_skip_taskbar, "window-set-skip-taskbar");
      check_feature!(self, features, set_cursor_grab, "window-set-cursor-grab");
      check_feature!(
        self,
        features,
        set_cursor_visible,
        "window-set-cursor-visible"
      );
      check_feature!(self, features, set_cursor_icon, "window-set-cursor-icon");
      check_feature!(
        self,
        features,
        set_cursor_position,
        "window-set-cursor-position"
      );
      check_feature!(
        self,
        features,
        set_ignore_cursor_events,
        "window-set-ignore-cursor-events"
      );
      check_feature!(self, features, start_dragging, "window-start-dragging");
      check_feature!(self, features, print, "window-print");
      features
    }
  }
}

/// A command allowed to be executed by the webview API.
#[derive(Debug, PartialEq, Eq, Clone, Serialize)]
#[cfg_attr(feature = "schema", derive(JsonSchema))]
pub struct ShellAllowedCommand {
  /// The name for this allowed shell command configuration.
  ///
  /// This name will be used inside of the webview API to call this command along with
  /// any specified arguments.
  pub name: String,

  /// The command name.
  /// It can start with a variable that resolves to a system base directory.
  /// The variables are: `$AUDIO`, `$CACHE`, `$CONFIG`, `$DATA`, `$LOCALDATA`, `$DESKTOP`,
  /// `$DOCUMENT`, `$DOWNLOAD`, `$EXE`, `$FONT`, `$HOME`, `$PICTURE`, `$PUBLIC`, `$RUNTIME`,
  /// `$TEMPLATE`, `$VIDEO`, `$RESOURCE`, `$APP`, `$LOG`, `$TEMP`, `$APPCONFIG`, `$APPDATA`,
  /// `$APPLOCALDATA`, `$APPCACHE`, `$APPLOG`.
  #[serde(rename = "cmd", default)] // use default just so the schema doesn't flag it as required
  pub command: PathBuf,

  /// The allowed arguments for the command execution.
  #[serde(default)]
  pub args: ShellAllowedArgs,

  /// If this command is a sidecar command.
  #[serde(default)]
  pub sidecar: bool,
}

impl<'de> Deserialize<'de> for ShellAllowedCommand {
  fn deserialize<D>(deserializer: D) -> Result<Self, D::Error>
  where
    D: Deserializer<'de>,
  {
    #[derive(Deserialize)]
    struct InnerShellAllowedCommand {
      name: String,
      #[serde(rename = "cmd")]
      command: Option<PathBuf>,
      #[serde(default)]
      args: ShellAllowedArgs,
      #[serde(default)]
      sidecar: bool,
    }

    let config = InnerShellAllowedCommand::deserialize(deserializer)?;

    if !config.sidecar && config.command.is_none() {
      return Err(DeError::custom(
        "The shell scope `command` value is required.",
      ));
    }

    Ok(ShellAllowedCommand {
      name: config.name,
      command: config.command.unwrap_or_default(),
      args: config.args,
      sidecar: config.sidecar,
    })
  }
}

/// A set of command arguments allowed to be executed by the webview API.
///
/// A value of `true` will allow any arguments to be passed to the command. `false` will disable all
/// arguments. A list of [`ShellAllowedArg`] will set those arguments as the only valid arguments to
/// be passed to the attached command configuration.
#[derive(Debug, PartialEq, Eq, Clone, Deserialize, Serialize)]
#[cfg_attr(feature = "schema", derive(JsonSchema))]
#[serde(untagged, deny_unknown_fields)]
#[non_exhaustive]
pub enum ShellAllowedArgs {
  /// Use a simple boolean to allow all or disable all arguments to this command configuration.
  Flag(bool),

  /// A specific set of [`ShellAllowedArg`] that are valid to call for the command configuration.
  List(Vec<ShellAllowedArg>),
}

impl Default for ShellAllowedArgs {
  fn default() -> Self {
    Self::Flag(false)
  }
}

/// A command argument allowed to be executed by the webview API.
#[derive(Debug, PartialEq, Eq, Clone, Deserialize, Serialize)]
#[cfg_attr(feature = "schema", derive(JsonSchema))]
#[serde(untagged, deny_unknown_fields)]
#[non_exhaustive]
pub enum ShellAllowedArg {
  /// A non-configurable argument that is passed to the command in the order it was specified.
  Fixed(String),

  /// A variable that is set while calling the command from the webview API.
  ///
  Var {
    /// [regex] validator to require passed values to conform to an expected input.
    ///
    /// This will require the argument value passed to this variable to match the `validator` regex
    /// before it will be executed.
    ///
    /// [regex]: https://docs.rs/regex/latest/regex/#syntax
    validator: String,
  },
}

/// Shell scope definition.
/// It is a list of command names and associated CLI arguments that restrict the API access from the webview.
#[derive(Debug, Default, PartialEq, Eq, Clone, Deserialize, Serialize)]
#[cfg_attr(feature = "schema", derive(JsonSchema))]
pub struct ShellAllowlistScope(pub Vec<ShellAllowedCommand>);

/// Defines the `shell > open` api scope.
#[derive(Debug, PartialEq, Eq, Clone, Deserialize, Serialize)]
#[cfg_attr(feature = "schema", derive(JsonSchema))]
#[serde(untagged, deny_unknown_fields)]
#[non_exhaustive]
pub enum ShellAllowlistOpen {
  /// If the shell open API should be enabled.
  ///
  /// If enabled, the default validation regex (`^((mailto:\w+)|(tel:\w+)|(https?://\w+)).+`) is used.
  Flag(bool),

  /// Enable the shell open API, with a custom regex that the opened path must match against.
  ///
  /// If using a custom regex to support a non-http(s) schema, care should be used to prevent values
  /// that allow flag-like strings to pass validation. e.g. `--enable-debugging`, `-i`, `/R`.
  Validate(String),
}

impl Default for ShellAllowlistOpen {
  fn default() -> Self {
    Self::Flag(false)
  }
}

/// Allowlist for the shell APIs.
#[derive(Debug, Default, PartialEq, Eq, Clone, Deserialize, Serialize)]
#[cfg_attr(feature = "schema", derive(JsonSchema))]
#[serde(rename_all = "camelCase", deny_unknown_fields)]
pub struct ShellAllowlistConfig {
  /// Access scope for the binary execution APIs.
  /// Sidecars are automatically enabled.
  #[serde(default)]
  pub scope: ShellAllowlistScope,
  /// Use this flag to enable all shell API features.
  #[serde(default)]
  pub all: bool,
  /// Enable binary execution.
  #[serde(default)]
  pub execute: bool,
  /// Enable sidecar execution, allowing the JavaScript layer to spawn a sidecar command,
  /// an executable that is shipped with the application.
  /// For more information see <https://tauri.app/v1/guides/building/sidecar>.
  #[serde(default)]
  pub sidecar: bool,
  /// Open URL with the user's default application.
  #[serde(default)]
  pub open: ShellAllowlistOpen,
}

impl Allowlist for ShellAllowlistConfig {
  fn all_features() -> Vec<&'static str> {
    let allowlist = Self {
      scope: Default::default(),
      all: false,
      execute: true,
      sidecar: true,
      open: ShellAllowlistOpen::Flag(true),
    };
    let mut features = allowlist.to_features();
    features.push("shell-all");
    features
  }

  fn to_features(&self) -> Vec<&'static str> {
    if self.all {
      vec!["shell-all"]
    } else {
      let mut features = Vec::new();
      check_feature!(self, features, execute, "shell-execute");
      check_feature!(self, features, sidecar, "shell-sidecar");

      if !matches!(self.open, ShellAllowlistOpen::Flag(false)) {
        features.push("shell-open")
      }

      features
    }
  }
}

/// Allowlist for the dialog APIs.
#[derive(Debug, Default, PartialEq, Eq, Clone, Deserialize, Serialize)]
#[cfg_attr(feature = "schema", derive(JsonSchema))]
#[serde(rename_all = "camelCase", deny_unknown_fields)]
pub struct DialogAllowlistConfig {
  /// Use this flag to enable all dialog API features.
  #[serde(default)]
  pub all: bool,
  /// Allows the API to open a dialog window to pick files.
  #[serde(default)]
  pub open: bool,
  /// Allows the API to open a dialog window to pick where to save files.
  #[serde(default)]
  pub save: bool,
  /// Allows the API to show a message dialog window.
  #[serde(default)]
  pub message: bool,
  /// Allows the API to show a dialog window with Yes/No buttons.
  #[serde(default)]
  pub ask: bool,
  /// Allows the API to show a dialog window with Ok/Cancel buttons.
  #[serde(default)]
  pub confirm: bool,
}

impl Allowlist for DialogAllowlistConfig {
  fn all_features() -> Vec<&'static str> {
    let allowlist = Self {
      all: false,
      open: true,
      save: true,
      message: true,
      ask: true,
      confirm: true,
    };
    let mut features = allowlist.to_features();
    features.push("dialog-all");
    features
  }

  fn to_features(&self) -> Vec<&'static str> {
    if self.all {
      vec!["dialog-all"]
    } else {
      let mut features = Vec::new();
      check_feature!(self, features, open, "dialog-open");
      check_feature!(self, features, save, "dialog-save");
      check_feature!(self, features, message, "dialog-message");
      check_feature!(self, features, ask, "dialog-ask");
      check_feature!(self, features, confirm, "dialog-confirm");
      features
    }
  }
}

/// HTTP API scope definition.
/// It is a list of URLs that can be accessed by the webview when using the HTTP APIs.
/// The scoped URL is matched against the request URL using a glob pattern.
///
/// Examples:
/// - "https://**": allows all HTTPS urls
/// - "https://*.github.com/tauri-apps/tauri": allows any subdomain of "github.com" with the "tauri-apps/api" path
/// - "https://myapi.service.com/users/*": allows access to any URLs that begins with "https://myapi.service.com/users/"
#[allow(rustdoc::bare_urls)]
#[derive(Debug, Default, PartialEq, Eq, Clone, Deserialize, Serialize)]
#[cfg_attr(feature = "schema", derive(JsonSchema))]
pub struct HttpAllowlistScope(pub Vec<Url>);

/// Allowlist for the HTTP APIs.
#[derive(Debug, Default, PartialEq, Eq, Clone, Deserialize, Serialize)]
#[cfg_attr(feature = "schema", derive(JsonSchema))]
#[serde(rename_all = "camelCase", deny_unknown_fields)]
pub struct HttpAllowlistConfig {
  /// The access scope for the HTTP APIs.
  #[serde(default)]
  pub scope: HttpAllowlistScope,
  /// Use this flag to enable all HTTP API features.
  #[serde(default)]
  pub all: bool,
  /// Allows making HTTP requests.
  #[serde(default)]
  pub request: bool,
}

impl Allowlist for HttpAllowlistConfig {
  fn all_features() -> Vec<&'static str> {
    let allowlist = Self {
      scope: Default::default(),
      all: false,
      request: true,
    };
    let mut features = allowlist.to_features();
    features.push("http-all");
    features
  }

  fn to_features(&self) -> Vec<&'static str> {
    if self.all {
      vec!["http-all"]
    } else {
      let mut features = Vec::new();
      check_feature!(self, features, request, "http-request");
      features
    }
  }
}

/// Allowlist for the notification APIs.
#[derive(Debug, Default, PartialEq, Eq, Clone, Deserialize, Serialize)]
#[cfg_attr(feature = "schema", derive(JsonSchema))]
#[serde(rename_all = "camelCase", deny_unknown_fields)]
pub struct NotificationAllowlistConfig {
  /// Use this flag to enable all notification API features.
  #[serde(default)]
  pub all: bool,
}

impl Allowlist for NotificationAllowlistConfig {
  fn all_features() -> Vec<&'static str> {
    let allowlist = Self { all: false };
    let mut features = allowlist.to_features();
    features.push("notification-all");
    features
  }

  fn to_features(&self) -> Vec<&'static str> {
    if self.all {
      vec!["notification-all"]
    } else {
      vec![]
    }
  }
}

/// Allowlist for the global shortcut APIs.
#[derive(Debug, Default, PartialEq, Eq, Clone, Deserialize, Serialize)]
#[cfg_attr(feature = "schema", derive(JsonSchema))]
#[serde(rename_all = "camelCase", deny_unknown_fields)]
pub struct GlobalShortcutAllowlistConfig {
  /// Use this flag to enable all global shortcut API features.
  #[serde(default)]
  pub all: bool,
}

impl Allowlist for GlobalShortcutAllowlistConfig {
  fn all_features() -> Vec<&'static str> {
    let allowlist = Self { all: false };
    let mut features = allowlist.to_features();
    features.push("global-shortcut-all");
    features
  }

  fn to_features(&self) -> Vec<&'static str> {
    if self.all {
      vec!["global-shortcut-all"]
    } else {
      vec![]
    }
  }
}

/// Allowlist for the OS APIs.
#[derive(Debug, Default, PartialEq, Eq, Clone, Deserialize, Serialize)]
#[cfg_attr(feature = "schema", derive(JsonSchema))]
#[serde(rename_all = "camelCase", deny_unknown_fields)]
pub struct OsAllowlistConfig {
  /// Use this flag to enable all OS API features.
  #[serde(default)]
  pub all: bool,
}

impl Allowlist for OsAllowlistConfig {
  fn all_features() -> Vec<&'static str> {
    let allowlist = Self { all: false };
    let mut features = allowlist.to_features();
    features.push("os-all");
    features
  }

  fn to_features(&self) -> Vec<&'static str> {
    if self.all {
      vec!["os-all"]
    } else {
      vec![]
    }
  }
}

/// Allowlist for the path APIs.
#[derive(Debug, Default, PartialEq, Eq, Clone, Deserialize, Serialize)]
#[cfg_attr(feature = "schema", derive(JsonSchema))]
#[serde(rename_all = "camelCase", deny_unknown_fields)]
pub struct PathAllowlistConfig {
  /// Use this flag to enable all path API features.
  #[serde(default)]
  pub all: bool,
}

impl Allowlist for PathAllowlistConfig {
  fn all_features() -> Vec<&'static str> {
    let allowlist = Self { all: false };
    let mut features = allowlist.to_features();
    features.push("path-all");
    features
  }

  fn to_features(&self) -> Vec<&'static str> {
    if self.all {
      vec!["path-all"]
    } else {
      vec![]
    }
  }
}

/// Allowlist for the custom protocols.
#[derive(Debug, Default, PartialEq, Eq, Clone, Deserialize, Serialize)]
#[cfg_attr(feature = "schema", derive(JsonSchema))]
#[serde(rename_all = "camelCase", deny_unknown_fields)]
pub struct ProtocolAllowlistConfig {
  /// The access scope for the asset protocol.
  #[serde(default, alias = "asset-scope")]
  pub asset_scope: FsAllowlistScope,
  /// Use this flag to enable all custom protocols.
  #[serde(default)]
  pub all: bool,
  /// Enables the asset protocol.
  #[serde(default)]
  pub asset: bool,
}

impl Allowlist for ProtocolAllowlistConfig {
  fn all_features() -> Vec<&'static str> {
    let allowlist = Self {
      asset_scope: Default::default(),
      all: false,
      asset: true,
    };
    let mut features = allowlist.to_features();
    features.push("protocol-all");
    features
  }

  fn to_features(&self) -> Vec<&'static str> {
    if self.all {
      vec!["protocol-all"]
    } else {
      let mut features = Vec::new();
      check_feature!(self, features, asset, "protocol-asset");
      features
    }
  }
}

/// Allowlist for the process APIs.
#[derive(Debug, Default, PartialEq, Eq, Clone, Deserialize, Serialize)]
#[cfg_attr(feature = "schema", derive(JsonSchema))]
#[serde(rename_all = "camelCase", deny_unknown_fields)]
pub struct ProcessAllowlistConfig {
  /// Use this flag to enable all process APIs.
  #[serde(default)]
  pub all: bool,
  /// Enables the relaunch API.
  #[serde(default)]
  pub relaunch: bool,
  /// Dangerous option that allows macOS to relaunch even if the binary contains a symlink.
  ///
  /// This is due to macOS having less symlink protection. Highly recommended to not set this flag
  /// unless you have a very specific reason too, and understand the implications of it.
  #[serde(
    default,
    alias = "relaunchDangerousAllowSymlinkMacOS",
    alias = "relaunch-dangerous-allow-symlink-macos"
  )]
  pub relaunch_dangerous_allow_symlink_macos: bool,
  /// Enables the exit API.
  #[serde(default)]
  pub exit: bool,
}

impl Allowlist for ProcessAllowlistConfig {
  fn all_features() -> Vec<&'static str> {
    let allowlist = Self {
      all: false,
      relaunch: true,
      relaunch_dangerous_allow_symlink_macos: false,
      exit: true,
    };
    let mut features = allowlist.to_features();
    features.push("process-all");
    features
  }

  fn to_features(&self) -> Vec<&'static str> {
    if self.all {
      vec!["process-all"]
    } else {
      let mut features = Vec::new();
      check_feature!(self, features, relaunch, "process-relaunch");
      check_feature!(
        self,
        features,
        relaunch_dangerous_allow_symlink_macos,
        "process-relaunch-dangerous-allow-symlink-macos"
      );
      check_feature!(self, features, exit, "process-exit");
      features
    }
  }
}

/// Allowlist for the clipboard APIs.
#[derive(Debug, Default, PartialEq, Eq, Clone, Deserialize, Serialize)]
#[cfg_attr(feature = "schema", derive(JsonSchema))]
#[serde(rename_all = "camelCase", deny_unknown_fields)]
pub struct ClipboardAllowlistConfig {
  /// Use this flag to enable all clipboard APIs.
  #[serde(default)]
  pub all: bool,
  /// Enables the clipboard's `writeText` API.
  #[serde(default, alias = "writeText")]
  pub write_text: bool,
  /// Enables the clipboard's `readText` API.
  #[serde(default, alias = "readText")]
  pub read_text: bool,
}

impl Allowlist for ClipboardAllowlistConfig {
  fn all_features() -> Vec<&'static str> {
    let allowlist = Self {
      all: false,
      write_text: true,
      read_text: true,
    };
    let mut features = allowlist.to_features();
    features.push("clipboard-all");
    features
  }

  fn to_features(&self) -> Vec<&'static str> {
    if self.all {
      vec!["clipboard-all"]
    } else {
      let mut features = Vec::new();
      check_feature!(self, features, write_text, "clipboard-write-text");
      check_feature!(self, features, read_text, "clipboard-read-text");
      features
    }
  }
}

/// Allowlist for the app APIs.
#[derive(Debug, Default, PartialEq, Eq, Clone, Deserialize, Serialize)]
#[cfg_attr(feature = "schema", derive(JsonSchema))]
#[serde(rename_all = "camelCase", deny_unknown_fields)]
pub struct AppAllowlistConfig {
  /// Use this flag to enable all app APIs.
  #[serde(default)]
  pub all: bool,
  /// Enables the app's `show` API.
  #[serde(default)]
  pub show: bool,
  /// Enables the app's `hide` API.
  #[serde(default)]
  pub hide: bool,
}

impl Allowlist for AppAllowlistConfig {
  fn all_features() -> Vec<&'static str> {
    let allowlist = Self {
      all: false,
      show: true,
      hide: true,
    };
    let mut features = allowlist.to_features();
    features.push("app-all");
    features
  }

  fn to_features(&self) -> Vec<&'static str> {
    if self.all {
      vec!["app-all"]
    } else {
      let mut features = Vec::new();
      check_feature!(self, features, show, "app-show");
      check_feature!(self, features, hide, "app-hide");
      features
    }
  }
}

/// Allowlist configuration. The allowlist is a translation of the [Cargo allowlist features](https://docs.rs/tauri/latest/tauri/#cargo-allowlist-features).
///
/// # Notes
///
/// - Endpoints that don't have their own allowlist option are enabled by default.
/// - There is only "opt-in", no "opt-out". Setting an option to `false` has no effect.
///
/// # Examples
///
/// - * [`"app-all": true`](https://tauri.app/v1/api/config/#appallowlistconfig.all) will make the [hide](https://tauri.app/v1/api/js/app#hide) endpoint be available regardless of whether `hide` is set to `false` or `true` in the allowlist.
#[derive(Debug, Default, PartialEq, Eq, Clone, Deserialize, Serialize)]
#[cfg_attr(feature = "schema", derive(JsonSchema))]
#[serde(rename_all = "camelCase", deny_unknown_fields)]
pub struct AllowlistConfig {
  /// Use this flag to enable all API features.
  #[serde(default)]
  pub all: bool,
  /// File system API allowlist.
  #[serde(default)]
  pub fs: FsAllowlistConfig,
  /// Window API allowlist.
  #[serde(default)]
  pub window: WindowAllowlistConfig,
  /// Shell API allowlist.
  #[serde(default)]
  pub shell: ShellAllowlistConfig,
  /// Dialog API allowlist.
  #[serde(default)]
  pub dialog: DialogAllowlistConfig,
  /// HTTP API allowlist.
  #[serde(default)]
  pub http: HttpAllowlistConfig,
  /// Notification API allowlist.
  #[serde(default)]
  pub notification: NotificationAllowlistConfig,
  /// Global shortcut API allowlist.
  #[serde(default, alias = "global-shortcut")]
  pub global_shortcut: GlobalShortcutAllowlistConfig,
  /// OS allowlist.
  #[serde(default)]
  pub os: OsAllowlistConfig,
  /// Path API allowlist.
  #[serde(default)]
  pub path: PathAllowlistConfig,
  /// Custom protocol allowlist.
  #[serde(default)]
  pub protocol: ProtocolAllowlistConfig,
  /// Process API allowlist.
  #[serde(default)]
  pub process: ProcessAllowlistConfig,
  /// Clipboard APIs allowlist.
  #[serde(default)]
  pub clipboard: ClipboardAllowlistConfig,
  /// App APIs allowlist.
  #[serde(default)]
  pub app: AppAllowlistConfig,
}

impl Allowlist for AllowlistConfig {
  fn all_features() -> Vec<&'static str> {
    let mut features = vec!["api-all"];
    features.extend(FsAllowlistConfig::all_features());
    features.extend(WindowAllowlistConfig::all_features());
    features.extend(ShellAllowlistConfig::all_features());
    features.extend(DialogAllowlistConfig::all_features());
    features.extend(HttpAllowlistConfig::all_features());
    features.extend(NotificationAllowlistConfig::all_features());
    features.extend(GlobalShortcutAllowlistConfig::all_features());
    features.extend(OsAllowlistConfig::all_features());
    features.extend(PathAllowlistConfig::all_features());
    features.extend(ProtocolAllowlistConfig::all_features());
    features.extend(ProcessAllowlistConfig::all_features());
    features.extend(ClipboardAllowlistConfig::all_features());
    features.extend(AppAllowlistConfig::all_features());
    features
  }

  fn to_features(&self) -> Vec<&'static str> {
    if self.all {
      vec!["api-all"]
    } else {
      let mut features = Vec::new();
      features.extend(self.fs.to_features());
      features.extend(self.window.to_features());
      features.extend(self.shell.to_features());
      features.extend(self.dialog.to_features());
      features.extend(self.http.to_features());
      features.extend(self.notification.to_features());
      features.extend(self.global_shortcut.to_features());
      features.extend(self.os.to_features());
      features.extend(self.path.to_features());
      features.extend(self.protocol.to_features());
      features.extend(self.process.to_features());
      features.extend(self.clipboard.to_features());
      features.extend(self.app.to_features());
      features
    }
  }
}

/// The application pattern.
#[skip_serializing_none]
#[derive(Debug, PartialEq, Eq, Clone, Serialize, Deserialize)]
#[serde(rename_all = "lowercase", tag = "use", content = "options")]
#[cfg_attr(feature = "schema", derive(JsonSchema))]
pub enum PatternKind {
  /// Brownfield pattern.
  Brownfield,
  /// Isolation pattern. Recommended for security purposes.
  Isolation {
    /// The dir containing the index.html file that contains the secure isolation application.
    dir: PathBuf,
  },
}

impl Default for PatternKind {
  fn default() -> Self {
    Self::Brownfield
  }
}

/// The Tauri configuration object.
#[skip_serializing_none]
#[derive(Debug, Default, PartialEq, Clone, Deserialize, Serialize)]
#[cfg_attr(feature = "schema", derive(JsonSchema))]
#[serde(rename_all = "camelCase", deny_unknown_fields)]
pub struct TauriConfig {
  /// The pattern to use.
  #[serde(default)]
  pub pattern: PatternKind,
  /// The windows configuration.
  #[serde(default)]
  pub windows: Vec<WindowConfig>,
  /// The CLI configuration.
  pub cli: Option<CliConfig>,
  /// The bundler configuration.
  #[serde(default)]
  pub bundle: BundleConfig,
  /// The allowlist configuration.
  #[serde(default)]
  pub allowlist: AllowlistConfig,
  /// Security configuration.
  #[serde(default)]
  pub security: SecurityConfig,
  /// The updater configuration.
  #[serde(default)]
  pub updater: UpdaterConfig,
  /// Configuration for app system tray.
  #[serde(alias = "system-tray")]
  pub system_tray: Option<SystemTrayConfig>,
  /// MacOS private API configuration. Enables the transparent background API and sets the `fullScreenEnabled` preference to `true`.
  #[serde(rename = "macOSPrivateApi", alias = "macos-private-api", default)]
  pub macos_private_api: bool,
}

impl TauriConfig {
  /// Returns all Cargo features.
  #[allow(dead_code)]
  pub fn all_features() -> Vec<&'static str> {
    let mut features = AllowlistConfig::all_features();
    features.extend(vec![
      "cli",
      "updater",
      "system-tray",
      "macos-private-api",
      "isolation",
    ]);
    features
  }

  /// Returns the enabled Cargo features.
  #[allow(dead_code)]
  pub fn features(&self) -> Vec<&str> {
    let mut features = self.allowlist.to_features();
    if self.cli.is_some() {
      features.push("cli");
    }
    if self.updater.active {
      features.push("updater");
    }
    if self.system_tray.is_some() {
      features.push("system-tray");
    }
    if self.macos_private_api {
      features.push("macos-private-api");
    }
    if let PatternKind::Isolation { .. } = self.pattern {
      features.push("isolation");
    }
    features.sort_unstable();
    features
  }
}

/// A URL to an updater server.
///
/// The URL must use the `https` scheme on production.
#[skip_serializing_none]
#[derive(Debug, PartialEq, Eq, Clone, Serialize)]
#[cfg_attr(feature = "schema", derive(JsonSchema))]
pub struct UpdaterEndpoint(pub Url);

impl std::fmt::Display for UpdaterEndpoint {
  fn fmt(&self, f: &mut std::fmt::Formatter<'_>) -> std::fmt::Result {
    write!(f, "{}", self.0)
  }
}

impl<'de> Deserialize<'de> for UpdaterEndpoint {
  fn deserialize<D>(deserializer: D) -> Result<Self, D::Error>
  where
    D: Deserializer<'de>,
  {
    let url = Url::deserialize(deserializer)?;
    #[cfg(all(not(debug_assertions), not(feature = "schema")))]
    {
      if url.scheme() != "https" {
        return Err(serde::de::Error::custom(
          "The configured updater endpoint must use the `https` protocol.",
        ));
      }
    }
    Ok(Self(url))
  }
}

/// Install modes for the Windows update.
#[derive(Debug, PartialEq, Eq, Clone)]
#[cfg_attr(feature = "schema", derive(JsonSchema))]
#[cfg_attr(feature = "schema", schemars(rename_all = "camelCase"))]
pub enum WindowsUpdateInstallMode {
  /// Specifies there's a basic UI during the installation process, including a final dialog box at the end.
  BasicUi,
  /// The quiet mode means there's no user interaction required.
  /// Requires admin privileges if the installer does (WiX).
  Quiet,
  /// Specifies unattended mode, which means the installation only shows a progress bar.
  Passive,
  // to add more modes, we need to check if the updater relaunch makes sense
  // i.e. for a full UI mode, the user can also mark the installer to start the app
}

impl WindowsUpdateInstallMode {
  /// Returns the associated `msiexec.exe` arguments.
  pub fn msiexec_args(&self) -> &'static [&'static str] {
    match self {
      Self::BasicUi => &["/qb+"],
      Self::Quiet => &["/quiet"],
      Self::Passive => &["/passive"],
    }
  }
}

impl Display for WindowsUpdateInstallMode {
  fn fmt(&self, f: &mut std::fmt::Formatter<'_>) -> std::fmt::Result {
    write!(
      f,
      "{}",
      match self {
        Self::BasicUi => "basicUI",
        Self::Quiet => "quiet",
        Self::Passive => "passive",
      }
    )
  }
}

impl Default for WindowsUpdateInstallMode {
  fn default() -> Self {
    Self::Passive
  }
}

impl Serialize for WindowsUpdateInstallMode {
  fn serialize<S>(&self, serializer: S) -> std::result::Result<S::Ok, S::Error>
  where
    S: Serializer,
  {
    serializer.serialize_str(self.to_string().as_ref())
  }
}

impl<'de> Deserialize<'de> for WindowsUpdateInstallMode {
  fn deserialize<D>(deserializer: D) -> std::result::Result<Self, D::Error>
  where
    D: Deserializer<'de>,
  {
    let s = String::deserialize(deserializer)?;
    match s.to_lowercase().as_str() {
      "basicui" => Ok(Self::BasicUi),
      "quiet" => Ok(Self::Quiet),
      "passive" => Ok(Self::Passive),
      _ => Err(DeError::custom(format!(
        "unknown update install mode '{s}'"
      ))),
    }
  }
}

/// The updater configuration for Windows.
#[skip_serializing_none]
#[derive(Debug, Default, PartialEq, Eq, Clone, Serialize, Deserialize)]
#[cfg_attr(feature = "schema", derive(JsonSchema))]
#[serde(rename_all = "camelCase", deny_unknown_fields)]
pub struct UpdaterWindowsConfig {
  /// Additional arguments given to the NSIS or WiX installer.
  #[serde(default, alias = "installer-args")]
  pub installer_args: Vec<String>,
  /// The installation mode for the update on Windows. Defaults to `passive`.
  #[serde(default, alias = "install-mode")]
  pub install_mode: WindowsUpdateInstallMode,
}

/// The Updater configuration object.
#[skip_serializing_none]
#[derive(Debug, PartialEq, Eq, Clone, Serialize)]
#[cfg_attr(feature = "schema", derive(JsonSchema))]
#[serde(rename_all = "camelCase", deny_unknown_fields)]
pub struct UpdaterConfig {
  /// Whether the updater is active or not.
  #[serde(default)]
  pub active: bool,
  /// Display built-in dialog or use event system if disabled.
  #[serde(default = "default_true")]
  pub dialog: bool,
  /// The updater endpoints. TLS is enforced on production.
  ///
  /// The updater URL can contain the following variables:
  /// - {{current_version}}: The version of the app that is requesting the update
  /// - {{target}}: The operating system name (one of `linux`, `windows` or `darwin`).
  /// - {{arch}}: The architecture of the machine (one of `x86_64`, `i686`, `aarch64` or `armv7`).
  ///
  /// # Examples
  /// - "https://my.cdn.com/latest.json": a raw JSON endpoint that returns the latest version and download links for each platform.
  /// - "https://updates.app.dev/{{target}}?version={{current_version}}&arch={{arch}}": a dedicated API with positional and query string arguments.
  #[allow(rustdoc::bare_urls)]
  pub endpoints: Option<Vec<UpdaterEndpoint>>,
  /// Signature public key.
  #[serde(default)] // use default just so the schema doesn't flag it as required
  pub pubkey: String,
  /// The Windows configuration for the updater.
  #[serde(default)]
  pub windows: UpdaterWindowsConfig,
}

impl<'de> Deserialize<'de> for UpdaterConfig {
  fn deserialize<D>(deserializer: D) -> Result<Self, D::Error>
  where
    D: Deserializer<'de>,
  {
    #[derive(Deserialize)]
    struct InnerUpdaterConfig {
      #[serde(default)]
      active: bool,
      #[serde(default = "default_true")]
      dialog: bool,
      endpoints: Option<Vec<UpdaterEndpoint>>,
      pubkey: Option<String>,
      #[serde(default)]
      windows: UpdaterWindowsConfig,
    }

    let config = InnerUpdaterConfig::deserialize(deserializer)?;

    if config.active && config.pubkey.is_none() {
      return Err(DeError::custom(
        "The updater `pubkey` configuration is required.",
      ));
    }

    Ok(UpdaterConfig {
      active: config.active,
      dialog: config.dialog,
      endpoints: config.endpoints,
      pubkey: config.pubkey.unwrap_or_default(),
      windows: config.windows,
    })
  }
}

impl Default for UpdaterConfig {
  fn default() -> Self {
    Self {
      active: false,
      dialog: default_true(),
      endpoints: None,
      pubkey: "".into(),
      windows: Default::default(),
    }
  }
}

/// Configuration for application system tray icon.
#[skip_serializing_none]
#[derive(Debug, Default, PartialEq, Eq, Clone, Deserialize, Serialize)]
#[cfg_attr(feature = "schema", derive(JsonSchema))]
#[serde(rename_all = "camelCase", deny_unknown_fields)]
pub struct SystemTrayConfig {
  /// Path to the default icon to use on the system tray.
  #[serde(alias = "icon-path")]
  pub icon_path: PathBuf,
  /// A Boolean value that determines whether the image represents a [template](https://developer.apple.com/documentation/appkit/nsimage/1520017-template?language=objc) image on macOS.
  #[serde(default, alias = "icon-as-template")]
  pub icon_as_template: bool,
  /// A Boolean value that determines whether the menu should appear when the tray icon receives a left click on macOS.
  #[serde(default = "default_true", alias = "menu-on-left-click")]
  pub menu_on_left_click: bool,
  /// Title for MacOS tray
  pub title: Option<String>,
}

/// General configuration for the iOS target.
#[skip_serializing_none]
#[derive(Debug, Default, PartialEq, Eq, Clone, Deserialize, Serialize)]
#[cfg_attr(feature = "schema", derive(JsonSchema))]
#[serde(rename_all = "camelCase", deny_unknown_fields)]
pub struct IosConfig {
  /// The development team. This value is required for iOS development because code signing is enforced.
  /// The `TAURI_APPLE_DEVELOPMENT_TEAM` environment variable can be set to overwrite it.
  #[serde(alias = "development-team")]
  pub development_team: Option<String>,
}

/// Defines the URL or assets to embed in the application.
#[derive(Debug, PartialEq, Eq, Clone, Deserialize, Serialize)]
#[cfg_attr(feature = "schema", derive(JsonSchema))]
#[serde(untagged, deny_unknown_fields)]
#[non_exhaustive]
pub enum AppUrl {
  /// The app's external URL, or the path to the directory containing the app assets.
  Url(WindowUrl),
  /// An array of files to embed on the app.
  Files(Vec<PathBuf>),
}

impl std::fmt::Display for AppUrl {
  fn fmt(&self, f: &mut std::fmt::Formatter<'_>) -> std::fmt::Result {
    match self {
      Self::Url(url) => write!(f, "{url}"),
      Self::Files(files) => write!(f, "{}", serde_json::to_string(files).unwrap()),
    }
  }
}

/// Describes the shell command to run before `tauri dev`.
#[derive(Debug, PartialEq, Eq, Clone, Deserialize, Serialize)]
#[cfg_attr(feature = "schema", derive(JsonSchema))]
#[serde(rename_all = "camelCase", untagged)]
pub enum BeforeDevCommand {
  /// Run the given script with the default options.
  Script(String),
  /// Run the given script with custom options.
  ScriptWithOptions {
    /// The script to execute.
    script: String,
    /// The current working directory.
    cwd: Option<String>,
    /// Whether `tauri dev` should wait for the command to finish or not. Defaults to `false`.
    #[serde(default)]
    wait: bool,
  },
}

/// Describes a shell command to be executed when a CLI hook is triggered.
#[derive(Debug, PartialEq, Eq, Clone, Deserialize, Serialize)]
#[cfg_attr(feature = "schema", derive(JsonSchema))]
#[serde(rename_all = "camelCase", untagged)]
pub enum HookCommand {
  /// Run the given script with the default options.
  Script(String),
  /// Run the given script with custom options.
  ScriptWithOptions {
    /// The script to execute.
    script: String,
    /// The current working directory.
    cwd: Option<String>,
  },
}

/// The Build configuration object.
#[skip_serializing_none]
#[derive(Debug, PartialEq, Eq, Clone, Deserialize, Serialize)]
#[cfg_attr(feature = "schema", derive(JsonSchema))]
#[serde(rename_all = "camelCase", deny_unknown_fields)]
pub struct BuildConfig {
  /// The binary used to build and run the application.
  pub runner: Option<String>,
  /// The path to the application assets or URL to load in development.
  ///
  /// This is usually an URL to a dev server, which serves your application assets
  /// with live reloading. Most modern JavaScript bundlers provides a way to start a dev server by default.
  ///
  /// See [vite](https://vitejs.dev/guide/), [Webpack DevServer](https://webpack.js.org/configuration/dev-server/) and [sirv](https://github.com/lukeed/sirv)
  /// for examples on how to set up a dev server.
  #[serde(default = "default_dev_path", alias = "dev-path")]
  pub dev_path: AppUrl,
  /// The path to the application assets or URL to load in production.
  ///
  /// When a path relative to the configuration file is provided,
  /// it is read recursively and all files are embedded in the application binary.
  /// Tauri then looks for an `index.html` file unless you provide a custom window URL.
  ///
  /// You can also provide a list of paths to be embedded, which allows granular control over what files are added to the binary.
  /// In this case, all files are added to the root and you must reference it that way in your HTML files.
  ///
  /// When an URL is provided, the application won't have bundled assets
  /// and the application will load that URL by default.
  #[serde(default = "default_dist_dir", alias = "dist-dir")]
  pub dist_dir: AppUrl,
  /// A shell command to run before `tauri dev` kicks in.
  ///
  /// The TAURI_PLATFORM, TAURI_ARCH, TAURI_FAMILY, TAURI_PLATFORM_VERSION, TAURI_PLATFORM_TYPE and TAURI_DEBUG environment variables are set if you perform conditional compilation.
  #[serde(alias = "before-dev-command")]
  pub before_dev_command: Option<BeforeDevCommand>,
  /// A shell command to run before `tauri build` kicks in.
  ///
  /// The TAURI_PLATFORM, TAURI_ARCH, TAURI_FAMILY, TAURI_PLATFORM_VERSION, TAURI_PLATFORM_TYPE and TAURI_DEBUG environment variables are set if you perform conditional compilation.
  #[serde(alias = "before-build-command")]
  pub before_build_command: Option<HookCommand>,
  /// A shell command to run before the bundling phase in `tauri build` kicks in.
  ///
  /// The TAURI_PLATFORM, TAURI_ARCH, TAURI_FAMILY, TAURI_PLATFORM_VERSION, TAURI_PLATFORM_TYPE and TAURI_DEBUG environment variables are set if you perform conditional compilation.
  #[serde(alias = "before-bundle-command")]
  pub before_bundle_command: Option<HookCommand>,
  /// Features passed to `cargo` commands.
  pub features: Option<Vec<String>>,
  /// Whether we should inject the Tauri API on `window.__TAURI__` or not.
  #[serde(default, alias = "with-global-tauri")]
  pub with_global_tauri: bool,
}

impl Default for BuildConfig {
  fn default() -> Self {
    Self {
      runner: None,
      dev_path: default_dev_path(),
      dist_dir: default_dist_dir(),
      before_dev_command: None,
      before_build_command: None,
      before_bundle_command: None,
      features: None,
      with_global_tauri: false,
    }
  }
}

fn default_dev_path() -> AppUrl {
  AppUrl::Url(WindowUrl::External(
    Url::parse("http://localhost:8080").unwrap(),
  ))
}

fn default_dist_dir() -> AppUrl {
  AppUrl::Url(WindowUrl::App("../dist".into()))
}

#[derive(Debug, PartialEq, Eq)]
struct PackageVersion(String);

impl<'d> serde::Deserialize<'d> for PackageVersion {
  fn deserialize<D: Deserializer<'d>>(deserializer: D) -> Result<PackageVersion, D::Error> {
    struct PackageVersionVisitor;

    impl<'d> Visitor<'d> for PackageVersionVisitor {
      type Value = PackageVersion;

      fn expecting(&self, formatter: &mut fmt::Formatter<'_>) -> fmt::Result {
        write!(
          formatter,
          "a semver string or a path to a package.json file"
        )
      }

      fn visit_str<E: DeError>(self, value: &str) -> Result<PackageVersion, E> {
        let path = PathBuf::from(value);
        if path.exists() {
          let json_str = read_to_string(&path)
            .map_err(|e| DeError::custom(format!("failed to read version JSON file: {e}")))?;
          let package_json: serde_json::Value = serde_json::from_str(&json_str)
            .map_err(|e| DeError::custom(format!("failed to read version JSON file: {e}")))?;
          if let Some(obj) = package_json.as_object() {
            let version = obj
              .get("version")
              .ok_or_else(|| DeError::custom("JSON must contain a `version` field"))?
              .as_str()
              .ok_or_else(|| {
                DeError::custom(format!("`{} > version` must be a string", path.display()))
              })?;
            Ok(PackageVersion(
              Version::from_str(version)
                .map_err(|_| DeError::custom("`package > version` must be a semver string"))?
                .to_string(),
            ))
          } else {
            Err(DeError::custom(
              "`package > version` value is not a path to a JSON object",
            ))
          }
        } else {
          Ok(PackageVersion(
            Version::from_str(value)
              .map_err(|_| DeError::custom("`package > version` must be a semver string"))?
              .to_string(),
          ))
        }
      }
    }

    deserializer.deserialize_string(PackageVersionVisitor {})
  }
}

/// The package configuration.
#[derive(Debug, Clone, Default, PartialEq, Eq, Deserialize, Serialize)]
#[cfg_attr(feature = "schema", derive(JsonSchema))]
#[serde(rename_all = "camelCase", deny_unknown_fields)]
pub struct PackageConfig {
  /// App name.
  #[serde(alias = "product-name")]
  #[cfg_attr(feature = "schema", validate(regex(pattern = "^[^/\\:*?\"<>|]+$")))]
  pub product_name: Option<String>,
  /// App version. It is a semver version number or a path to a `package.json` file containing the `version` field.
  #[serde(deserialize_with = "version_deserializer", default)]
  pub version: Option<String>,
}

fn version_deserializer<'de, D>(deserializer: D) -> Result<Option<String>, D::Error>
where
  D: Deserializer<'de>,
{
  Option::<PackageVersion>::deserialize(deserializer).map(|v| v.map(|v| v.0))
}

impl PackageConfig {
  /// The binary name.
  #[allow(dead_code)]
  pub fn binary_name(&self) -> Option<String> {
    #[cfg(target_os = "linux")]
    {
      self.product_name.as_ref().map(|n| n.to_kebab_case())
    }
    #[cfg(not(target_os = "linux"))]
    {
      self.product_name.clone()
    }
  }
}

/// The Tauri configuration object.
/// It is read from a file where you can define your frontend assets,
/// configure the bundler, enable the app updater, define a system tray,
/// enable APIs via the allowlist and more.
///
/// The configuration file is generated by the
/// [`tauri init`](https://tauri.app/v1/api/cli#init) command that lives in
/// your Tauri application source directory (src-tauri).
///
/// Once generated, you may modify it at will to customize your Tauri application.
///
/// ## File Formats
///
/// By default, the configuration is defined as a JSON file named `tauri.conf.json`.
///
/// Tauri also supports JSON5 and TOML files via the `config-json5` and `config-toml` Cargo features, respectively.
/// The JSON5 file name must be either `tauri.conf.json` or `tauri.conf.json5`.
/// The TOML file name is `Tauri.toml`.
///
/// ## Platform-Specific Configuration
///
/// In addition to the default configuration file, Tauri can
/// read a platform-specific configuration from `tauri.linux.conf.json`,
/// `tauri.windows.conf.json`, `tauri.macos.conf.json`, `tauri.android.conf.json` and `tauri.ios.conf.json`
/// (or `Tauri.linux.toml`, `Tauri.windows.toml`, `Tauri.macos.toml`, `Tauri.android.toml` and `Tauri.ios.toml` if the `Tauri.toml` format is used),
/// which gets merged with the main configuration object.
///
/// ## Configuration Structure
///
/// The configuration is composed of the following objects:
///
/// - [`package`](#packageconfig): Package settings
/// - [`tauri`](#tauriconfig): The Tauri config
/// - [`build`](#buildconfig): The build configuration
/// - [`plugins`](#pluginconfig): The plugins config
///
/// ```json title="Example tauri.config.json file"
/// {
///   "build": {
///     "beforeBuildCommand": "",
///     "beforeDevCommand": "",
///     "devPath": "../dist",
///     "distDir": "../dist"
///   },
///   "package": {
///     "productName": "tauri-app",
///     "version": "0.1.0"
///   },
///   "tauri": {
///     "allowlist": {
///       "all": true
///     },
///     "bundle": {},
///     "security": {
///       "csp": null
///     },
///     "updater": {
///       "active": false
///     },
///     "windows": [
///       {
///         "fullscreen": false,
///         "height": 600,
///         "resizable": true,
///         "title": "Tauri App",
///         "width": 800
///       }
///     ]
///   }
/// }
/// ```
#[skip_serializing_none]
#[derive(Debug, Default, PartialEq, Clone, Deserialize, Serialize)]
#[cfg_attr(feature = "schema", derive(JsonSchema))]
#[serde(rename_all = "camelCase", deny_unknown_fields)]
pub struct Config {
  /// The JSON schema for the Tauri config.
  #[serde(rename = "$schema")]
  pub schema: Option<String>,
  /// Package settings.
  #[serde(default)]
  pub package: PackageConfig,
  /// The Tauri configuration.
  #[serde(default)]
  pub tauri: TauriConfig,
  /// The build configuration.
  #[serde(default = "default_build")]
  pub build: BuildConfig,
  /// The plugins config.
  #[serde(default)]
  pub plugins: PluginConfig,
}

/// The plugin configs holds a HashMap mapping a plugin name to its configuration object.
#[derive(Debug, Clone, Default, PartialEq, Eq, Deserialize, Serialize)]
#[cfg_attr(feature = "schema", derive(JsonSchema))]
pub struct PluginConfig(pub HashMap<String, JsonValue>);

fn default_build() -> BuildConfig {
  BuildConfig {
    runner: None,
    dev_path: default_dev_path(),
    dist_dir: default_dist_dir(),
    before_dev_command: None,
    before_build_command: None,
    before_bundle_command: None,
    features: None,
    with_global_tauri: false,
  }
}

/// Implement `ToTokens` for all config structs, allowing a literal `Config` to be built.
///
/// This allows for a build script to output the values in a `Config` to a `TokenStream`, which can
/// then be consumed by another crate. Useful for passing a config to both the build script and the
/// application using tauri while only parsing it once (in the build script).
#[cfg(feature = "build")]
mod build {
  use std::{convert::identity, path::Path};

  use proc_macro2::TokenStream;
  use quote::{quote, ToTokens, TokenStreamExt};

  use super::*;

  use serde_json::Value as JsonValue;

  /// Create a `String` constructor `TokenStream`.
  ///
  /// e.g. `"Hello World" -> String::from("Hello World").
  /// This takes a `&String` to reduce casting all the `&String` -> `&str` manually.
  fn str_lit(s: impl AsRef<str>) -> TokenStream {
    let s = s.as_ref();
    quote! { #s.into() }
  }

  /// Create an `Option` constructor `TokenStream`.
  fn opt_lit(item: Option<&impl ToTokens>) -> TokenStream {
    match item {
      None => quote! { ::core::option::Option::None },
      Some(item) => quote! { ::core::option::Option::Some(#item) },
    }
  }

  /// Helper function to combine an `opt_lit` with `str_lit`.
  fn opt_str_lit(item: Option<impl AsRef<str>>) -> TokenStream {
    opt_lit(item.map(str_lit).as_ref())
  }

  /// Helper function to combine an `opt_lit` with a list of `str_lit`
  fn opt_vec_str_lit(item: Option<impl IntoIterator<Item = impl AsRef<str>>>) -> TokenStream {
    opt_lit(item.map(|list| vec_lit(list, str_lit)).as_ref())
  }

  /// Create a `Vec` constructor, mapping items with a function that spits out `TokenStream`s.
  fn vec_lit<Raw, Tokens>(
    list: impl IntoIterator<Item = Raw>,
    map: impl Fn(Raw) -> Tokens,
  ) -> TokenStream
  where
    Tokens: ToTokens,
  {
    let items = list.into_iter().map(map);
    quote! { vec![#(#items),*] }
  }

  /// Create a `PathBuf` constructor `TokenStream`.
  ///
  /// e.g. `"Hello World" -> String::from("Hello World").
  fn path_buf_lit(s: impl AsRef<Path>) -> TokenStream {
    let s = s.as_ref().to_string_lossy().into_owned();
    quote! { ::std::path::PathBuf::from(#s) }
  }

  /// Creates a `Url` constructor `TokenStream`.
  fn url_lit(url: &Url) -> TokenStream {
    let url = url.as_str();
    quote! { #url.parse().unwrap() }
  }

  /// Create a map constructor, mapping keys and values with other `TokenStream`s.
  ///
  /// This function is pretty generic because the types of keys AND values get transformed.
  fn map_lit<Map, Key, Value, TokenStreamKey, TokenStreamValue, FuncKey, FuncValue>(
    map_type: TokenStream,
    map: Map,
    map_key: FuncKey,
    map_value: FuncValue,
  ) -> TokenStream
  where
    <Map as IntoIterator>::IntoIter: ExactSizeIterator,
    Map: IntoIterator<Item = (Key, Value)>,
    TokenStreamKey: ToTokens,
    TokenStreamValue: ToTokens,
    FuncKey: Fn(Key) -> TokenStreamKey,
    FuncValue: Fn(Value) -> TokenStreamValue,
  {
    let ident = quote::format_ident!("map");
    let map = map.into_iter();

    if map.len() > 0 {
      let items = map.map(|(key, value)| {
        let key = map_key(key);
        let value = map_value(value);
        quote! { #ident.insert(#key, #value); }
      });

      quote! {{
        let mut #ident = #map_type::new();
        #(#items)*
        #ident
      }}
    } else {
      quote! { #map_type::new() }
    }
  }

  /// Create a `serde_json::Value` variant `TokenStream` for a number
  fn json_value_number_lit(num: &serde_json::Number) -> TokenStream {
    // See https://docs.rs/serde_json/1/serde_json/struct.Number.html for guarantees
    let prefix = quote! { ::serde_json::Value };
    if num.is_u64() {
      // guaranteed u64
      let num = num.as_u64().unwrap();
      quote! { #prefix::Number(#num.into()) }
    } else if num.is_i64() {
      // guaranteed i64
      let num = num.as_i64().unwrap();
      quote! { #prefix::Number(#num.into()) }
    } else if num.is_f64() {
      // guaranteed f64
      let num = num.as_f64().unwrap();
      quote! { #prefix::Number(#num.into()) }
    } else {
      // invalid number
      quote! { #prefix::Null }
    }
  }

  /// Create a `serde_json::Value` constructor `TokenStream`
  fn json_value_lit(jv: &JsonValue) -> TokenStream {
    let prefix = quote! { ::serde_json::Value };

    match jv {
      JsonValue::Null => quote! { #prefix::Null },
      JsonValue::Bool(bool) => quote! { #prefix::Bool(#bool) },
      JsonValue::Number(number) => json_value_number_lit(number),
      JsonValue::String(str) => {
        let s = str_lit(str);
        quote! { #prefix::String(#s) }
      }
      JsonValue::Array(vec) => {
        let items = vec.iter().map(json_value_lit);
        quote! { #prefix::Array(vec![#(#items),*]) }
      }
      JsonValue::Object(map) => {
        let map = map_lit(quote! { ::serde_json::Map }, map, str_lit, json_value_lit);
        quote! { #prefix::Object(#map) }
      }
    }
  }

  /// Write a `TokenStream` of the `$struct`'s fields to the `$tokens`.
  ///
  /// All fields must represent a binding of the same name that implements `ToTokens`.
  macro_rules! literal_struct {
    ($tokens:ident, $struct:ident, $($field:ident),+) => {
      $tokens.append_all(quote! {
        ::tauri::utils::config::$struct {
          $($field: #$field),+
        }
      });
    };
  }

  impl ToTokens for WindowUrl {
    fn to_tokens(&self, tokens: &mut TokenStream) {
      let prefix = quote! { ::tauri::utils::config::WindowUrl };

      tokens.append_all(match self {
        Self::App(path) => {
          let path = path_buf_lit(path);
          quote! { #prefix::App(#path) }
        }
        Self::External(url) => {
          let url = url_lit(url);
          quote! { #prefix::External(#url) }
        }
      })
    }
  }

  impl ToTokens for crate::Theme {
    fn to_tokens(&self, tokens: &mut TokenStream) {
      let prefix = quote! { ::tauri::utils::Theme };

      tokens.append_all(match self {
        Self::Light => quote! { #prefix::Light },
        Self::Dark => quote! { #prefix::Dark },
      })
    }
  }

  impl ToTokens for crate::TitleBarStyle {
    fn to_tokens(&self, tokens: &mut TokenStream) {
      let prefix = quote! { ::tauri::utils::TitleBarStyle };

      tokens.append_all(match self {
        Self::Visible => quote! { #prefix::Visible },
        Self::Transparent => quote! { #prefix::Transparent },
        Self::Overlay => quote! { #prefix::Overlay },
      })
    }
  }

  impl ToTokens for WindowConfig {
    fn to_tokens(&self, tokens: &mut TokenStream) {
      let label = str_lit(&self.label);
      let url = &self.url;
      let user_agent = opt_str_lit(self.user_agent.as_ref());
      let file_drop_enabled = self.file_drop_enabled;
      let center = self.center;
      let x = opt_lit(self.x.as_ref());
      let y = opt_lit(self.y.as_ref());
      let width = self.width;
      let height = self.height;
      let min_width = opt_lit(self.min_width.as_ref());
      let min_height = opt_lit(self.min_height.as_ref());
      let max_width = opt_lit(self.max_width.as_ref());
      let max_height = opt_lit(self.max_height.as_ref());
      let resizable = self.resizable;
      let title = str_lit(&self.title);
      let fullscreen = self.fullscreen;
      let focus = self.focus;
      let transparent = self.transparent;
      let maximized = self.maximized;
      let visible = self.visible;
      let decorations = self.decorations;
      let always_on_top = self.always_on_top;
      let content_protected = self.content_protected;
      let skip_taskbar = self.skip_taskbar;
      let theme = opt_lit(self.theme.as_ref());
      let title_bar_style = &self.title_bar_style;
      let hidden_title = self.hidden_title;
      let accept_first_mouse = self.accept_first_mouse;
      let tabbing_identifier = opt_str_lit(self.tabbing_identifier.as_ref());
<<<<<<< HEAD
      let shadow = self.shadow;
=======
      let additional_browser_args = opt_str_lit(self.additional_browser_args.as_ref());
>>>>>>> 852e11e1

      literal_struct!(
        tokens,
        WindowConfig,
        label,
        url,
        user_agent,
        file_drop_enabled,
        center,
        x,
        y,
        width,
        height,
        min_width,
        min_height,
        max_width,
        max_height,
        resizable,
        title,
        fullscreen,
        focus,
        transparent,
        maximized,
        visible,
        decorations,
        always_on_top,
        content_protected,
        skip_taskbar,
        theme,
        title_bar_style,
        hidden_title,
        accept_first_mouse,
        tabbing_identifier,
<<<<<<< HEAD
        shadow
=======
        additional_browser_args
>>>>>>> 852e11e1
      );
    }
  }

  impl ToTokens for CliArg {
    fn to_tokens(&self, tokens: &mut TokenStream) {
      let short = opt_lit(self.short.as_ref());
      let name = str_lit(&self.name);
      let description = opt_str_lit(self.description.as_ref());
      let long_description = opt_str_lit(self.long_description.as_ref());
      let takes_value = self.takes_value;
      let multiple = self.multiple;
      let multiple_occurrences = self.multiple_occurrences;
      let number_of_values = opt_lit(self.number_of_values.as_ref());
      let possible_values = opt_vec_str_lit(self.possible_values.as_ref());
      let min_values = opt_lit(self.min_values.as_ref());
      let max_values = opt_lit(self.max_values.as_ref());
      let required = self.required;
      let required_unless_present = opt_str_lit(self.required_unless_present.as_ref());
      let required_unless_present_all = opt_vec_str_lit(self.required_unless_present_all.as_ref());
      let required_unless_present_any = opt_vec_str_lit(self.required_unless_present_any.as_ref());
      let conflicts_with = opt_str_lit(self.conflicts_with.as_ref());
      let conflicts_with_all = opt_vec_str_lit(self.conflicts_with_all.as_ref());
      let requires = opt_str_lit(self.requires.as_ref());
      let requires_all = opt_vec_str_lit(self.requires_all.as_ref());
      let requires_if = opt_vec_str_lit(self.requires_if.as_ref());
      let required_if_eq = opt_vec_str_lit(self.required_if_eq.as_ref());
      let require_equals = opt_lit(self.require_equals.as_ref());
      let index = opt_lit(self.index.as_ref());

      literal_struct!(
        tokens,
        CliArg,
        short,
        name,
        description,
        long_description,
        takes_value,
        multiple,
        multiple_occurrences,
        number_of_values,
        possible_values,
        min_values,
        max_values,
        required,
        required_unless_present,
        required_unless_present_all,
        required_unless_present_any,
        conflicts_with,
        conflicts_with_all,
        requires,
        requires_all,
        requires_if,
        required_if_eq,
        require_equals,
        index
      );
    }
  }

  impl ToTokens for CliConfig {
    fn to_tokens(&self, tokens: &mut TokenStream) {
      let description = opt_str_lit(self.description.as_ref());
      let long_description = opt_str_lit(self.long_description.as_ref());
      let before_help = opt_str_lit(self.before_help.as_ref());
      let after_help = opt_str_lit(self.after_help.as_ref());
      let args = {
        let args = self.args.as_ref().map(|args| {
          let arg = args.iter().map(|a| quote! { #a });
          quote! { vec![#(#arg),*] }
        });
        opt_lit(args.as_ref())
      };
      let subcommands = opt_lit(
        self
          .subcommands
          .as_ref()
          .map(|map| {
            map_lit(
              quote! { ::std::collections::HashMap },
              map,
              str_lit,
              identity,
            )
          })
          .as_ref(),
      );

      literal_struct!(
        tokens,
        CliConfig,
        description,
        long_description,
        before_help,
        after_help,
        args,
        subcommands
      );
    }
  }

  impl ToTokens for PatternKind {
    fn to_tokens(&self, tokens: &mut TokenStream) {
      let prefix = quote! { ::tauri::utils::config::PatternKind };

      tokens.append_all(match self {
        Self::Brownfield => quote! { #prefix::Brownfield },
        #[cfg(not(feature = "isolation"))]
        Self::Isolation { dir: _ } => quote! { #prefix::Brownfield },
        #[cfg(feature = "isolation")]
        Self::Isolation { dir } => {
          let dir = path_buf_lit(dir);
          quote! { #prefix::Isolation { dir: #dir } }
        }
      })
    }
  }

  impl ToTokens for WebviewInstallMode {
    fn to_tokens(&self, tokens: &mut TokenStream) {
      let prefix = quote! { ::tauri::utils::config::WebviewInstallMode };

      tokens.append_all(match self {
        Self::Skip => quote! { #prefix::Skip },
        Self::DownloadBootstrapper { silent } => {
          quote! { #prefix::DownloadBootstrapper { silent: #silent } }
        }
        Self::EmbedBootstrapper { silent } => {
          quote! { #prefix::EmbedBootstrapper { silent: #silent } }
        }
        Self::OfflineInstaller { silent } => {
          quote! { #prefix::OfflineInstaller { silent: #silent } }
        }
        Self::FixedRuntime { path } => {
          let path = path_buf_lit(path);
          quote! { #prefix::FixedRuntime { path: #path } }
        }
      })
    }
  }

  impl ToTokens for WindowsConfig {
    fn to_tokens(&self, tokens: &mut TokenStream) {
      let webview_install_mode = if let Some(fixed_runtime_path) = &self.webview_fixed_runtime_path
      {
        WebviewInstallMode::FixedRuntime {
          path: fixed_runtime_path.clone(),
        }
      } else {
        self.webview_install_mode.clone()
      };
      tokens.append_all(quote! { ::tauri::utils::config::WindowsConfig {
        webview_install_mode: #webview_install_mode,
        ..Default::default()
      }})
    }
  }

  impl ToTokens for BundleConfig {
    fn to_tokens(&self, tokens: &mut TokenStream) {
      let identifier = str_lit(&self.identifier);
      let publisher = quote!(None);
      let icon = vec_lit(&self.icon, str_lit);
      let active = self.active;
      let targets = quote!(Default::default());
      let resources = quote!(None);
      let copyright = quote!(None);
      let category = quote!(None);
      let short_description = quote!(None);
      let long_description = quote!(None);
      let appimage = quote!(Default::default());
      let deb = quote!(Default::default());
      let macos = quote!(Default::default());
      let external_bin = opt_vec_str_lit(self.external_bin.as_ref());
      let windows = &self.windows;
      let ios = quote!(Default::default());

      literal_struct!(
        tokens,
        BundleConfig,
        active,
        identifier,
        publisher,
        icon,
        targets,
        resources,
        copyright,
        category,
        short_description,
        long_description,
        appimage,
        deb,
        macos,
        external_bin,
        windows,
        ios
      );
    }
  }

  impl ToTokens for AppUrl {
    fn to_tokens(&self, tokens: &mut TokenStream) {
      let prefix = quote! { ::tauri::utils::config::AppUrl };

      tokens.append_all(match self {
        Self::Url(url) => {
          quote! { #prefix::Url(#url) }
        }
        Self::Files(files) => {
          let files = vec_lit(files, path_buf_lit);
          quote! { #prefix::Files(#files) }
        }
      })
    }
  }

  impl ToTokens for BuildConfig {
    fn to_tokens(&self, tokens: &mut TokenStream) {
      let dev_path = &self.dev_path;
      let dist_dir = &self.dist_dir;
      let with_global_tauri = self.with_global_tauri;
      let runner = quote!(None);
      let before_dev_command = quote!(None);
      let before_build_command = quote!(None);
      let before_bundle_command = quote!(None);
      let features = quote!(None);

      literal_struct!(
        tokens,
        BuildConfig,
        runner,
        dev_path,
        dist_dir,
        with_global_tauri,
        before_dev_command,
        before_build_command,
        before_bundle_command,
        features
      );
    }
  }

  impl ToTokens for WindowsUpdateInstallMode {
    fn to_tokens(&self, tokens: &mut TokenStream) {
      let prefix = quote! { ::tauri::utils::config::WindowsUpdateInstallMode };

      tokens.append_all(match self {
        Self::BasicUi => quote! { #prefix::BasicUi },
        Self::Quiet => quote! { #prefix::Quiet },
        Self::Passive => quote! { #prefix::Passive },
      })
    }
  }

  impl ToTokens for UpdaterWindowsConfig {
    fn to_tokens(&self, tokens: &mut TokenStream) {
      let install_mode = &self.install_mode;
      let installer_args = vec_lit(&self.installer_args, str_lit);
      literal_struct!(tokens, UpdaterWindowsConfig, install_mode, installer_args);
    }
  }

  impl ToTokens for UpdaterConfig {
    fn to_tokens(&self, tokens: &mut TokenStream) {
      let active = self.active;
      let dialog = self.dialog;
      let pubkey = str_lit(&self.pubkey);
      let endpoints = opt_lit(
        self
          .endpoints
          .as_ref()
          .map(|list| {
            vec_lit(list, |url| {
              let url = url.0.as_str();
              quote! { ::tauri::utils::config::UpdaterEndpoint(#url.parse().unwrap()) }
            })
          })
          .as_ref(),
      );
      let windows = &self.windows;

      literal_struct!(
        tokens,
        UpdaterConfig,
        active,
        dialog,
        pubkey,
        endpoints,
        windows
      );
    }
  }

  impl ToTokens for CspDirectiveSources {
    fn to_tokens(&self, tokens: &mut TokenStream) {
      let prefix = quote! { ::tauri::utils::config::CspDirectiveSources };

      tokens.append_all(match self {
        Self::Inline(sources) => {
          let sources = sources.as_str();
          quote!(#prefix::Inline(#sources.into()))
        }
        Self::List(list) => {
          let list = vec_lit(list, str_lit);
          quote!(#prefix::List(#list))
        }
      })
    }
  }

  impl ToTokens for Csp {
    fn to_tokens(&self, tokens: &mut TokenStream) {
      let prefix = quote! { ::tauri::utils::config::Csp };

      tokens.append_all(match self {
        Self::Policy(policy) => {
          let policy = policy.as_str();
          quote!(#prefix::Policy(#policy.into()))
        }
        Self::DirectiveMap(list) => {
          let map = map_lit(
            quote! { ::std::collections::HashMap },
            list,
            str_lit,
            identity,
          );
          quote!(#prefix::DirectiveMap(#map))
        }
      })
    }
  }

  impl ToTokens for DisabledCspModificationKind {
    fn to_tokens(&self, tokens: &mut TokenStream) {
      let prefix = quote! { ::tauri::utils::config::DisabledCspModificationKind };

      tokens.append_all(match self {
        Self::Flag(flag) => {
          quote! { #prefix::Flag(#flag) }
        }
        Self::List(directives) => {
          let directives = vec_lit(directives, str_lit);
          quote! { #prefix::List(#directives) }
        }
      });
    }
  }

  impl ToTokens for SecurityConfig {
    fn to_tokens(&self, tokens: &mut TokenStream) {
      let csp = opt_lit(self.csp.as_ref());
      let dev_csp = opt_lit(self.dev_csp.as_ref());
      let freeze_prototype = self.freeze_prototype;
      let dangerous_disable_asset_csp_modification = &self.dangerous_disable_asset_csp_modification;

      literal_struct!(
        tokens,
        SecurityConfig,
        csp,
        dev_csp,
        freeze_prototype,
        dangerous_disable_asset_csp_modification
      );
    }
  }

  impl ToTokens for SystemTrayConfig {
    fn to_tokens(&self, tokens: &mut TokenStream) {
      let icon_as_template = self.icon_as_template;
      let menu_on_left_click = self.menu_on_left_click;
      let icon_path = path_buf_lit(&self.icon_path);
      let title = opt_str_lit(self.title.as_ref());
      literal_struct!(
        tokens,
        SystemTrayConfig,
        icon_path,
        icon_as_template,
        menu_on_left_click,
        title
      );
    }
  }

  impl ToTokens for FsAllowlistScope {
    fn to_tokens(&self, tokens: &mut TokenStream) {
      let prefix = quote! { ::tauri::utils::config::FsAllowlistScope };

      tokens.append_all(match self {
        Self::AllowedPaths(allow) => {
          let allowed_paths = vec_lit(allow, path_buf_lit);
          quote! { #prefix::AllowedPaths(#allowed_paths) }
        }
        Self::Scope { allow, deny } => {
          let allow = vec_lit(allow, path_buf_lit);
          let deny = vec_lit(deny, path_buf_lit);
          quote! { #prefix::Scope { allow: #allow, deny: #deny } }
        }
      });
    }
  }

  impl ToTokens for FsAllowlistConfig {
    fn to_tokens(&self, tokens: &mut TokenStream) {
      let scope = &self.scope;
      tokens.append_all(quote! { ::tauri::utils::config::FsAllowlistConfig { scope: #scope, ..Default::default() } })
    }
  }

  impl ToTokens for ProtocolAllowlistConfig {
    fn to_tokens(&self, tokens: &mut TokenStream) {
      let asset_scope = &self.asset_scope;
      tokens.append_all(quote! { ::tauri::utils::config::ProtocolAllowlistConfig { asset_scope: #asset_scope, ..Default::default() } })
    }
  }

  impl ToTokens for HttpAllowlistScope {
    fn to_tokens(&self, tokens: &mut TokenStream) {
      let allowed_urls = vec_lit(&self.0, url_lit);
      tokens.append_all(quote! { ::tauri::utils::config::HttpAllowlistScope(#allowed_urls) })
    }
  }

  impl ToTokens for HttpAllowlistConfig {
    fn to_tokens(&self, tokens: &mut TokenStream) {
      let scope = &self.scope;
      tokens.append_all(quote! { ::tauri::utils::config::HttpAllowlistConfig { scope: #scope, ..Default::default() } })
    }
  }

  impl ToTokens for ShellAllowedCommand {
    fn to_tokens(&self, tokens: &mut TokenStream) {
      let name = str_lit(&self.name);
      let command = path_buf_lit(&self.command);
      let args = &self.args;
      let sidecar = &self.sidecar;

      literal_struct!(tokens, ShellAllowedCommand, name, command, args, sidecar);
    }
  }

  impl ToTokens for ShellAllowedArgs {
    fn to_tokens(&self, tokens: &mut TokenStream) {
      let prefix = quote! { ::tauri::utils::config::ShellAllowedArgs };

      tokens.append_all(match self {
        Self::Flag(flag) => quote!(#prefix::Flag(#flag)),
        Self::List(list) => {
          let list = vec_lit(list, identity);
          quote!(#prefix::List(#list))
        }
      })
    }
  }

  impl ToTokens for ShellAllowedArg {
    fn to_tokens(&self, tokens: &mut TokenStream) {
      let prefix = quote! { ::tauri::utils::config::ShellAllowedArg };

      tokens.append_all(match self {
        Self::Fixed(fixed) => {
          let fixed = str_lit(fixed);
          quote!(#prefix::Fixed(#fixed))
        }
        Self::Var { validator } => {
          let validator = str_lit(validator);
          quote!(#prefix::Var { validator: #validator })
        }
      })
    }
  }

  impl ToTokens for ShellAllowlistOpen {
    fn to_tokens(&self, tokens: &mut TokenStream) {
      let prefix = quote! { ::tauri::utils::config::ShellAllowlistOpen };

      tokens.append_all(match self {
        Self::Flag(flag) => quote!(#prefix::Flag(#flag)),
        Self::Validate(regex) => quote!(#prefix::Validate(#regex)),
      })
    }
  }

  impl ToTokens for ShellAllowlistScope {
    fn to_tokens(&self, tokens: &mut TokenStream) {
      let allowed_commands = vec_lit(&self.0, identity);
      tokens.append_all(quote! { ::tauri::utils::config::ShellAllowlistScope(#allowed_commands) })
    }
  }

  impl ToTokens for ShellAllowlistConfig {
    fn to_tokens(&self, tokens: &mut TokenStream) {
      let scope = &self.scope;
      tokens.append_all(quote! { ::tauri::utils::config::ShellAllowlistConfig { scope: #scope, ..Default::default() } })
    }
  }

  impl ToTokens for AllowlistConfig {
    fn to_tokens(&self, tokens: &mut TokenStream) {
      let fs = &self.fs;
      let protocol = &self.protocol;
      let http = &self.http;
      let shell = &self.shell;
      tokens.append_all(
        quote! { ::tauri::utils::config::AllowlistConfig { fs: #fs, protocol: #protocol, http: #http, shell: #shell, ..Default::default() } },
      )
    }
  }

  impl ToTokens for TauriConfig {
    fn to_tokens(&self, tokens: &mut TokenStream) {
      let pattern = &self.pattern;
      let windows = vec_lit(&self.windows, identity);
      let cli = opt_lit(self.cli.as_ref());
      let bundle = &self.bundle;
      let updater = &self.updater;
      let security = &self.security;
      let system_tray = opt_lit(self.system_tray.as_ref());
      let allowlist = &self.allowlist;
      let macos_private_api = self.macos_private_api;

      literal_struct!(
        tokens,
        TauriConfig,
        pattern,
        windows,
        cli,
        bundle,
        updater,
        security,
        system_tray,
        allowlist,
        macos_private_api
      );
    }
  }

  impl ToTokens for PluginConfig {
    fn to_tokens(&self, tokens: &mut TokenStream) {
      let config = map_lit(
        quote! { ::std::collections::HashMap },
        &self.0,
        str_lit,
        json_value_lit,
      );
      tokens.append_all(quote! { ::tauri::utils::config::PluginConfig(#config) })
    }
  }

  impl ToTokens for PackageConfig {
    fn to_tokens(&self, tokens: &mut TokenStream) {
      let product_name = opt_str_lit(self.product_name.as_ref());
      let version = opt_str_lit(self.version.as_ref());

      literal_struct!(tokens, PackageConfig, product_name, version);
    }
  }

  impl ToTokens for Config {
    fn to_tokens(&self, tokens: &mut TokenStream) {
      let schema = quote!(None);
      let package = &self.package;
      let tauri = &self.tauri;
      let build = &self.build;
      let plugins = &self.plugins;

      literal_struct!(tokens, Config, schema, package, tauri, build, plugins);
    }
  }
}

#[cfg(test)]
mod test {
  use super::*;

  // TODO: create a test that compares a config to a json config

  #[test]
  // test all of the default functions
  fn test_defaults() {
    // get default tauri config
    let t_config = TauriConfig::default();
    // get default build config
    let b_config = BuildConfig::default();
    // get default dev path
    let d_path = default_dev_path();
    // get default window
    let d_windows: Vec<WindowConfig> = vec![];
    // get default bundle
    let d_bundle = BundleConfig::default();
    // get default updater
    let d_updater = UpdaterConfig::default();

    // create a tauri config.
    let tauri = TauriConfig {
      pattern: Default::default(),
      windows: vec![],
      bundle: BundleConfig {
        active: false,
        targets: Default::default(),
        identifier: String::from(""),
        publisher: None,
        icon: Vec::new(),
        resources: None,
        copyright: None,
        category: None,
        short_description: None,
        long_description: None,
        appimage: Default::default(),
        deb: Default::default(),
        macos: Default::default(),
        external_bin: None,
        windows: Default::default(),
        ios: Default::default(),
      },
      cli: None,
      updater: UpdaterConfig {
        active: false,
        dialog: true,
        pubkey: "".into(),
        endpoints: None,
        windows: Default::default(),
      },
      security: SecurityConfig {
        csp: None,
        dev_csp: None,
        freeze_prototype: false,
        dangerous_disable_asset_csp_modification: DisabledCspModificationKind::Flag(false),
      },
      allowlist: AllowlistConfig::default(),
      system_tray: None,
      macos_private_api: false,
    };

    // create a build config
    let build = BuildConfig {
      runner: None,
      dev_path: AppUrl::Url(WindowUrl::External(
        Url::parse("http://localhost:8080").unwrap(),
      )),
      dist_dir: AppUrl::Url(WindowUrl::App("../dist".into())),
      before_dev_command: None,
      before_build_command: None,
      before_bundle_command: None,
      features: None,
      with_global_tauri: false,
    };

    // test the configs
    assert_eq!(t_config, tauri);
    assert_eq!(b_config, build);
    assert_eq!(d_bundle, tauri.bundle);
    assert_eq!(d_updater, tauri.updater);
    assert_eq!(
      d_path,
      AppUrl::Url(WindowUrl::External(
        Url::parse("http://localhost:8080").unwrap()
      ))
    );
    assert_eq!(d_windows, tauri.windows);
  }
}<|MERGE_RESOLUTION|>--- conflicted
+++ resolved
@@ -951,7 +951,10 @@
   /// [tabbing identifier]: <https://developer.apple.com/documentation/appkit/nswindow/1644704-tabbingidentifier>
   #[serde(default, alias = "tabbing-identifier")]
   pub tabbing_identifier: Option<String>,
-<<<<<<< HEAD
+  /// Defines additional browser arguments on Windows. By default wry passes `--disable-features=msWebOOUI,msPdfOOUI,msSmartScreenProtection`
+  /// so if you use this method, you also need to disable these components by yourself if you want.
+  #[serde(default, alias = "additional-browser-args")]
+  pub additional_browser_args: Option<String>,
   /// Whether or not the window has shadow.
   ///
   /// ## Platform-specific
@@ -963,12 +966,6 @@
   /// - **Linux:** Unsupported.
   #[serde(default)]
   pub shadow: bool,
-=======
-  /// Defines additional browser arguments on Windows. By default wry passes `--disable-features=msWebOOUI,msPdfOOUI,msSmartScreenProtection`
-  /// so if you use this method, you also need to disable these components by yourself if you want.
-  #[serde(default, alias = "additional-browser-args")]
-  pub additional_browser_args: Option<String>,
->>>>>>> 852e11e1
 }
 
 impl Default for WindowConfig {
@@ -1003,11 +1000,8 @@
       hidden_title: false,
       accept_first_mouse: false,
       tabbing_identifier: None,
-<<<<<<< HEAD
+      additional_browser_args: None,
       shadow: false,
-=======
-      additional_browser_args: None,
->>>>>>> 852e11e1
     }
   }
 }
@@ -3149,11 +3143,8 @@
       let hidden_title = self.hidden_title;
       let accept_first_mouse = self.accept_first_mouse;
       let tabbing_identifier = opt_str_lit(self.tabbing_identifier.as_ref());
-<<<<<<< HEAD
+      let additional_browser_args = opt_str_lit(self.additional_browser_args.as_ref());
       let shadow = self.shadow;
-=======
-      let additional_browser_args = opt_str_lit(self.additional_browser_args.as_ref());
->>>>>>> 852e11e1
 
       literal_struct!(
         tokens,
@@ -3187,11 +3178,8 @@
         hidden_title,
         accept_first_mouse,
         tabbing_identifier,
-<<<<<<< HEAD
+        additional_browser_args,
         shadow
-=======
-        additional_browser_args
->>>>>>> 852e11e1
       );
     }
   }
