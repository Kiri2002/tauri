use tauri::ApplicationDispatcherExt;

fn main() {
<<<<<<< HEAD
  tauri::AppBuilder::default()
=======
  tauri::Builder::default()
>>>>>>> 44fc65c7
    .setup(|webview_manager| async move {
      let mut webview_manager_ = webview_manager.clone();
      tauri::event::listen(String::from("hello"), move |_| {
        tauri::event::emit(
          &webview_manager_,
          String::from("reply"),
          Some("{ msg: 'TEST' }".to_string()),
        )
        .unwrap();
      });
      webview_manager
        .current_webview()
        .eval("window.onTauriInit && window.onTauriInit()");
    })
    .invoke_handler(|webview_manager, command, _arg| async move {
      if &command == "exit" {
        webview_manager.close().unwrap();
      }
    })
<<<<<<< HEAD
    .build(tauri::generate_context!())
    .run();
=======
    .run(tauri::generate_context!())
    .expect("error encountered while running tauri application");
>>>>>>> 44fc65c7
}<|MERGE_RESOLUTION|>--- conflicted
+++ resolved
@@ -1,11 +1,7 @@
 use tauri::ApplicationDispatcherExt;
 
 fn main() {
-<<<<<<< HEAD
-  tauri::AppBuilder::default()
-=======
   tauri::Builder::default()
->>>>>>> 44fc65c7
     .setup(|webview_manager| async move {
       let mut webview_manager_ = webview_manager.clone();
       tauri::event::listen(String::from("hello"), move |_| {
@@ -25,11 +21,6 @@
         webview_manager.close().unwrap();
       }
     })
-<<<<<<< HEAD
-    .build(tauri::generate_context!())
-    .run();
-=======
     .run(tauri::generate_context!())
     .expect("error encountered while running tauri application");
->>>>>>> 44fc65c7
 }