--- conflicted
+++ resolved
@@ -2,17 +2,12 @@
 // SPDX-License-Identifier: Apache-2.0
 // SPDX-License-Identifier: MIT
 
-<<<<<<< HEAD
-use super::{ensure_init, env, get_app, get_config, MobileTarget};
+use super::{ensure_init, env, get_app, get_config, inject_assets, MobileTarget};
 use crate::{
   helpers::config::get as get_tauri_config,
   interface::{AppInterface, Interface},
   Result,
 };
-=======
-use super::{ensure_init, env, get_app, get_config, inject_assets, MobileTarget};
-use crate::{helpers::config::get as get_tauri_config, Result};
->>>>>>> 9a2b2f49
 
 use tauri_mobile::os;
 
