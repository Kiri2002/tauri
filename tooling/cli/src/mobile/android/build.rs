// Copyright 2019-2023 Tauri Programme within The Commons Conservancy
// SPDX-License-Identifier: Apache-2.0
// SPDX-License-Identifier: MIT

use super::{
  configure_cargo, delete_codegen_vars, ensure_init, env, get_app, get_config, inject_assets,
  log_finished, open_and_wait, MobileTarget,
};
use crate::{
  build::Options as BuildOptions,
  helpers::{
    app_paths::tauri_dir,
    config::{get as get_tauri_config, ConfigHandle},
    flock, resolve_merge_config,
  },
  interface::{AppInterface, AppSettings, Interface, Options as InterfaceOptions},
  mobile::{write_options, CliOptions},
  Result,
};
use clap::{ArgAction, Parser};

use anyhow::Context;
use tauri_mobile::{
  android::{aab, apk, config::Config as AndroidConfig, env::Env, target::Target},
  opts::{NoiseLevel, Profile},
  target::TargetTrait,
};

use std::env::{set_current_dir, set_var};

#[derive(Debug, Clone, Parser)]
#[clap(about = "Android build")]
pub struct Options {
  /// Builds with the debug flag
  #[clap(short, long)]
  pub debug: bool,
  /// Which targets to build (all by default).
  #[clap(
    short,
    long = "target",
    action = ArgAction::Append,
    num_args(0..),
    value_parser(clap::builder::PossibleValuesParser::new(Target::name_list()))
  )]
  pub targets: Option<Vec<String>>,
  /// List of cargo features to activate
  #[clap(short, long, action = ArgAction::Append, num_args(0..))]
  pub features: Option<Vec<String>>,
  /// JSON string or path to JSON file to merge with tauri.conf.json
  #[clap(short, long)]
  pub config: Option<String>,
  /// Whether to split the APKs and AABs per ABIs.
  #[clap(long)]
  pub split_per_abi: bool,
  /// Build APKs.
  #[clap(long)]
  pub apk: bool,
  /// Build AABs.
  #[clap(long)]
  pub aab: bool,
  /// Open Android Studio
  #[clap(short, long)]
  pub open: bool,
}

impl From<Options> for BuildOptions {
  fn from(options: Options) -> Self {
    Self {
      runner: None,
      debug: options.debug,
      target: None,
      features: options.features,
      bundles: None,
      config: options.config,
      args: Vec::new(),
      ci: false,
    }
  }
}

pub fn command(mut options: Options, noise_level: NoiseLevel) -> Result<()> {
  delete_codegen_vars();

  let (merge_config, _merge_config_path) = resolve_merge_config(&options.config)?;
  options.config = merge_config;

<<<<<<< HEAD
  let mut build_options: BuildOptions = options.clone().into();
  build_options.target = Some(
    Target::all()
      .get(Target::DEFAULT_KEY)
      .unwrap()
      .triple
      .into(),
  );

  let tauri_config = get_tauri_config(options.config.as_deref())?;
  let (interface, app, config, metadata) = {
=======
  let tauri_config = get_tauri_config(
    tauri_utils::platform::Target::Android,
    options.config.as_deref(),
  )?;
  let (app, config, metadata) = {
>>>>>>> 9a2b2f49
    let tauri_config_guard = tauri_config.lock().unwrap();
    let tauri_config_ = tauri_config_guard.as_ref().unwrap();

    let interface = AppInterface::new(tauri_config_, build_options.target.clone())?;

    let app = get_app(tauri_config_, &interface);
    let (config, metadata) = get_config(&app, tauri_config_, &Default::default());
    (interface, app, config, metadata)
  };

  set_var("WRY_RUSTWEBVIEWCLIENT_CLASS_EXTENSION", "");
  set_var("WRY_RUSTWEBVIEW_CLASS_INIT", "");

  let profile = if options.debug {
    Profile::Debug
  } else {
    Profile::Release
  };

  let tauri_path = tauri_dir();
  set_current_dir(tauri_path).with_context(|| "failed to change current working directory")?;

  ensure_init(config.project_dir(), MobileTarget::Android)?;

  let mut env = env()?;
  configure_cargo(&app, Some((&mut env, &config)))?;

  // run an initial build to initialize plugins
  Target::all().values().next().unwrap().build(
    &config,
    &metadata,
    &env,
    noise_level,
    true,
    if options.debug {
      Profile::Debug
    } else {
      Profile::Release
    },
  )?;

  let open = options.open;
  run_build(
    interface,
    options,
    build_options,
    tauri_config,
    profile,
    &config,
    &mut env,
    noise_level,
  )?;

  if open {
    open_and_wait(&config, &env);
  }

  Ok(())
}

#[allow(clippy::too_many_arguments)]
fn run_build(
  interface: AppInterface,
  mut options: Options,
  mut build_options: BuildOptions,
  tauri_config: ConfigHandle,
  profile: Profile,
  config: &AndroidConfig,
  env: &mut Env,
  noise_level: NoiseLevel,
) -> Result<()> {
  if !(options.apk || options.aab) {
    // if the user didn't specify the format to build, we'll do both
    options.apk = true;
    options.aab = true;
  }

<<<<<<< HEAD
  crate::build::setup(&interface, &mut build_options, true)?;
=======
  let mut build_options: BuildOptions = options.clone().into();
  build_options.target = Some(
    Target::all()
      .get(Target::DEFAULT_KEY)
      .unwrap()
      .triple
      .into(),
  );
  let interface = crate::build::setup(
    tauri_utils::platform::Target::Android,
    &mut build_options,
    true,
  )?;
>>>>>>> 9a2b2f49

  let interface_options = InterfaceOptions {
    debug: build_options.debug,
    target: build_options.target.clone(),
    ..Default::default()
  };

  let app_settings = interface.app_settings();
  let bin_path = app_settings.app_binary_path(&interface_options)?;
  let out_dir = bin_path.parent().unwrap();
  let _lock = flock::open_rw(out_dir.join("lock").with_extension("android"), "Android")?;

  let cli_options = CliOptions {
    features: build_options.features.clone(),
    args: build_options.args.clone(),
    noise_level,
    vars: Default::default(),
  };
  let _handle = write_options(
    &tauri_config
      .lock()
      .unwrap()
      .as_ref()
      .unwrap()
      .tauri
      .bundle
      .identifier,
    cli_options,
  )?;

  inject_assets(config, tauri_config.lock().unwrap().as_ref().unwrap())?;

  let apk_outputs = if options.apk {
    apk::build(
      config,
      env,
      noise_level,
      profile,
      get_targets_or_all(options.targets.clone().unwrap_or_default())?,
      options.split_per_abi,
    )?
  } else {
    Vec::new()
  };

  let aab_outputs = if options.aab {
    aab::build(
      config,
      env,
      noise_level,
      profile,
      get_targets_or_all(options.targets.unwrap_or_default())?,
      options.split_per_abi,
    )?
  } else {
    Vec::new()
  };

  log_finished(apk_outputs, "APK");
  log_finished(aab_outputs, "AAB");

  Ok(())
}

fn get_targets_or_all<'a>(targets: Vec<String>) -> Result<Vec<&'a Target<'a>>> {
  if targets.is_empty() {
    Ok(Target::all().iter().map(|t| t.1).collect())
  } else {
    let mut outs = Vec::new();

    let possible_targets = Target::all()
      .keys()
      .map(|key| key.to_string())
      .collect::<Vec<String>>()
      .join(",");

    for t in targets {
      let target = Target::for_name(&t).ok_or_else(|| {
        anyhow::anyhow!(
          "Target {} is invalid; the possible targets are {}",
          t,
          possible_targets
        )
      })?;
      outs.push(target);
    }
    Ok(outs)
  }
}<|MERGE_RESOLUTION|>--- conflicted
+++ resolved
@@ -84,7 +84,6 @@
   let (merge_config, _merge_config_path) = resolve_merge_config(&options.config)?;
   options.config = merge_config;
 
-<<<<<<< HEAD
   let mut build_options: BuildOptions = options.clone().into();
   build_options.target = Some(
     Target::all()
@@ -94,15 +93,11 @@
       .into(),
   );
 
-  let tauri_config = get_tauri_config(options.config.as_deref())?;
-  let (interface, app, config, metadata) = {
-=======
   let tauri_config = get_tauri_config(
     tauri_utils::platform::Target::Android,
     options.config.as_deref(),
   )?;
-  let (app, config, metadata) = {
->>>>>>> 9a2b2f49
+  let (interface, app, config, metadata) = {
     let tauri_config_guard = tauri_config.lock().unwrap();
     let tauri_config_ = tauri_config_guard.as_ref().unwrap();
 
@@ -180,23 +175,12 @@
     options.aab = true;
   }
 
-<<<<<<< HEAD
-  crate::build::setup(&interface, &mut build_options, true)?;
-=======
-  let mut build_options: BuildOptions = options.clone().into();
-  build_options.target = Some(
-    Target::all()
-      .get(Target::DEFAULT_KEY)
-      .unwrap()
-      .triple
-      .into(),
-  );
-  let interface = crate::build::setup(
+  crate::build::setup(
     tauri_utils::platform::Target::Android,
+    &interface,
     &mut build_options,
     true,
   )?;
->>>>>>> 9a2b2f49
 
   let interface_options = InterfaceOptions {
     debug: build_options.debug,
